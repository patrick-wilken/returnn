#! /usr/bin/python2.7

import numpy
import sys
import os
from collections import OrderedDict
import h5py
import json
from Network import LayerNetwork
from EngineTask import TrainTaskThread, EvalTaskThread, HDFForwardTaskThread, ClassificationTaskThread, PriorEstimationTaskThread
import SprintCache
from Log import log
from Updater import Updater
import Device
from LearningRateControl import loadLearningRateControlFromConfig
from Pretrain import pretrainFromConfig
import EngineUtil
from Util import hms, hdf5_dimension
import errno
import time
import SimpleHTTPServer
import SocketServer
import BaseHTTPServer
import json
import cgi
from GeneratingDataset import StaticDataset
import hashlib

class Engine:

  _epoch_model = None; """ :type: (int|None,str|None) """  # See get_epoch_model().

  def __init__(self, devices):
    """
    :type devices: list[Device.Device]
    """
    self.devices = devices
    self.train_data = None; " :type: Dataset.Dataset "
    self.is_training = False
    self.start_epoch = None
    self.training_finished = False
    self.stop_train_after_epoch_request = False
    self.dataset_batches = {}
    self.pretrain = None; " :type: Pretrain.Pretrain "
    self.init_train_epoch_posthook = None

  @classmethod
  def config_get_final_epoch(cls, config):
    """ :type config: Config.Config """
    return config.int('num_epochs', 5)

  @classmethod
  def get_existing_models(cls, config):
    model_filename = config.value('model', '')
    if not model_filename:
      return []
    # Automatically search the filesystem for existing models.
    file_list = []
    for epoch in range(1, cls.config_get_final_epoch(config) + 1):
      for is_pretrain in [False, True]:
        fn = cls.epoch_model_filename(model_filename, epoch, is_pretrain)
        if os.path.exists(fn):
          file_list += [(epoch, fn)]  # epoch, fn
          break
    file_list.sort()
    return file_list

  @classmethod
  def get_epoch_model(cls, config):
    """
    :type config: Config.Config
    :returns (epoch, modelFilename)
    :rtype: (int|None, str|None)
    """
    # XXX: We cache it, although this is wrong if we have changed the config.
    if cls._epoch_model:
      return cls._epoch_model

    start_epoch_mode = config.value('start_epoch', 'auto')
    if start_epoch_mode == 'auto':
      start_epoch = None
    else:
      start_epoch = int(start_epoch_mode)
      assert start_epoch >= 1

    load_model_epoch_filename = config.value('load', '')
    if load_model_epoch_filename:
      assert os.path.exists(load_model_epoch_filename)

    import_model_train_epoch1 = config.value('import_model_train_epoch1', '')
    if import_model_train_epoch1:
      assert os.path.exists(import_model_train_epoch1)

    existing_models = cls.get_existing_models(config)

    # Only use this when we don't train.
    # For training, we first consider existing models before we take the 'load' into account when in auto epoch mode.
    # In all other cases, we use the model specified by 'load'.
    if load_model_epoch_filename and (config.value('task', 'train') != 'train' or start_epoch is not None):
      epoch = hdf5_dimension(load_model_epoch_filename, 'epoch')
      if config.value('task', 'train') == 'train' and start_epoch is not None:
        # Ignore the epoch. To keep it consistent with the case below.
        epoch = None
      epoch_model = (epoch, load_model_epoch_filename)

    # In case of training, always first consider existing models.
    # This is because we reran CRNN training, we usually don't want to train from scratch
    # but resume where we stopped last time.
    elif existing_models:
      epoch_model = existing_models[-1]
      if load_model_epoch_filename:
        print >> log.v4, "note: there is a 'load' which we ignore because of existing model"

    elif config.value('task', 'train') == 'train' and import_model_train_epoch1 and start_epoch in [None, 1]:
      epoch_model = (0, import_model_train_epoch1)

    # Now, consider this also in the case when we train, as an initial model import.
    elif load_model_epoch_filename:
      # Don't use the model epoch as the start epoch in training.
      # We use this as an import for training.
      epoch_model = (hdf5_dimension(load_model_epoch_filename, 'epoch'), load_model_epoch_filename)

    else:
      epoch_model = (None, None)

    if start_epoch == 1:
      if epoch_model[0]:  # existing model
        print >> log.v4, "warning: there is an existing model: %s" % (epoch_model,)
        epoch_model = (None, None)
    elif start_epoch > 1:
      if epoch_model[0]:
        if epoch_model[0] != start_epoch - 1:
          print >> log.v4, "warning: start_epoch %i but there is %s" % (start_epoch, epoch_model)
        epoch_model = existing_models[start_epoch-1]

    cls._epoch_model = epoch_model
    return epoch_model

  @classmethod
  def get_train_start_epoch_batch(cls, config):
    """
    We will always automatically determine the best start (epoch,batch) tuple
    based on existing model files.
    This ensures that the files are present and enforces that there are
    no old outdated files which should be ignored.
    Note that epochs start at idx 1 and batches at idx 0.
    :type config: Config.Config
    :returns (epoch,batch)
    :rtype (int,int)
    """
    start_batch_mode = config.value('start_batch', 'auto')
    if start_batch_mode == 'auto':
      start_batch_config = None
    else:
      start_batch_config = int(start_batch_mode)
    last_epoch, _ = cls.get_epoch_model(config)
    if last_epoch is None:
      start_epoch = 1
      start_batch = start_batch_config or 0
    elif start_batch_config is not None:
      # We specified a start batch. Stay in the same epoch, use that start batch.
      start_epoch = last_epoch
      start_batch = start_batch_config
    else:
      # Start with next epoch.
      start_epoch = last_epoch + 1
      start_batch = 0
    return start_epoch, start_batch

  def init_train_from_config(self, config, train_data, dev_data=None, eval_data=None):
    """
    :type config: Config.Config
    :type train_data: Dataset.Dataset
    :type dev_data: Dataset.Dataset | None
    :type eval_data: Dataset.Dataset | None
    """
    self.train_data = train_data
    self.dev_data = dev_data
    self.eval_data = eval_data
    self.start_epoch, self.start_batch = self.get_train_start_epoch_batch(config)
    self.batch_size = config.int('batch_size', 1)
    self.shuffle_batches = config.bool('shuffle_batches', True)
    self.update_batch_size = config.int('update_batch_size', 0)
    self.model_filename = config.value('model', None)
    self.save_model_epoch_interval = config.int('save_interval', 1)
    self.save_epoch1_initial_model = config.bool('save_epoch1_initial_model', False)
    self.learning_rate_control = loadLearningRateControlFromConfig(config)
    self.learning_rate = self.learning_rate_control.defaultLearningRate
    self.initial_learning_rate = self.learning_rate
    self.pretrain_learning_rate = config.float('pretrain_learning_rate', self.learning_rate)
    self.final_epoch = self.config_get_final_epoch(config)  # Inclusive.
    self.max_seqs = config.int('max_seqs', -1)
    self.updater = Updater.initFromConfig(config)
    self.ctc_prior_file = config.value('ctc_prior_file', None)
    self.exclude = config.int_list('exclude', [])
    self.init_train_epoch_posthook = config.value('init_train_epoch_posthook', None)
    self.share_batches = config.bool('share_batches', False)
    self.batch_variance = config.float('batch_variance', 0.0)
    self.max_seq_length = config.float('max_seq_length', 0)
    self.inc_seq_length = config.float('inc_seq_length', 0)
    if self.max_seq_length == 0:
      self.max_seq_length = sys.maxint
    if config.is_typed("seq_train_parallel"):
      self.seq_train_parallel = SeqTrainParallelControl(engine=self, **config.typed_value("seq_train_parallel"))
    else:
      self.seq_train_parallel = None
    # And also initialize the network. That depends on some vars here such as pretrain.
    self.init_network_from_config(config)

  def init_network_from_config(self, config):
    self.pretrain = pretrainFromConfig(config)
    self.max_seqs = config.int('max_seqs', -1)

    epoch, model_epoch_filename = self.get_epoch_model(config)
    assert model_epoch_filename or self.start_epoch

    if model_epoch_filename:
      print >> log.v2, "loading weights from", model_epoch_filename
      last_model_hdf = h5py.File(model_epoch_filename, "r")
    else:
      last_model_hdf = None

    if config.bool('initialize_from_model', False):
      # That's only about the topology, not the params.
      print >> log.v5, "initializing network topology from model"
      assert last_model_hdf, "last model not specified. use 'load' in config. or don't use 'initialize_from_model'"
      network = LayerNetwork.from_hdf_model_topology(last_model_hdf)
    else:
      if self.pretrain:
        # This would be obsolete if we don't want to load an existing model.
        # In self.init_train_epoch(), we initialize a new model.
        network = self.pretrain.get_network_for_epoch(epoch or self.start_epoch)
      else:
        network = LayerNetwork.from_config_topology(config)

    # We have the parameters randomly initialized at this point.
    # In training, as an initialization, we can copy over the params of an imported model,
    # where our topology might slightly differ from the imported model.
    if config.value('import_model_train_epoch1', '') and self.start_epoch == 1:
      assert last_model_hdf
      old_network = LayerNetwork.from_hdf_model_topology(last_model_hdf)
      old_network.load_hdf(last_model_hdf)
      last_model_hdf.close()
      # Copy params to new network.
      from NetworkCopyUtils import intelli_copy_layer
      # network.hidden are the input + all hidden layers.
      for layer_name, layer in sorted(old_network.hidden.items()):
        print >> log.v3, "Copy hidden layer %s" % layer_name
        intelli_copy_layer(layer, network.hidden[layer_name])
      for layer_name, layer in sorted(old_network.output.items()):
        print >> log.v3, "Copy output layer %s" % layer_name
        intelli_copy_layer(layer, network.output[layer_name])
      print >> log.v3, "Not copied hidden: %s" % sorted(set(network.hidden.keys()).difference(old_network.hidden.keys()))
      print >> log.v3, "Not copied output: %s" % sorted(set(network.output.keys()).difference(old_network.output.keys()))

    # Maybe load existing model parameters.
    elif last_model_hdf:
      network.load_hdf(last_model_hdf)
      last_model_hdf.close()
      EngineUtil.maybe_subtract_priors(network, self.train_data, config)

    self.network = network

    if config.has('dump_json'):
      self.network_dump_json(config.value('dump_json', ''))

    self.print_network_info()

  def network_dump_json(self, json_filename):
    fout = open(json_filename, 'w')
    try:
      json_content = self.network.to_json()
      print json_content
      print "---------------"
      json_data = json.loads(json_content)
      print json_data
      print "---------------"
      print json.dumps(json_data, indent=2, sort_keys=True)
      print "---------------"
      print >> fout, json.dumps(json_data, indent=2, sort_keys=True)
    except ValueError as e:
      print >> log.v5, self.network.to_json()
      assert False, "JSON parsing failed: %s" % e
    fout.close()

  def print_network_info(self):
    self.network.print_network_info()

  def check_last_epoch(self):
    if self.start_epoch == 1:
      return
    self.epoch = self.start_epoch - 1
    if self.learning_rate_control.need_error_info:
      if self.dev_data:
        if "dev_score" not in self.learning_rate_control.getEpochErrorDict(self.epoch):
          # This can happen when we have a previous model but did not test it yet.
          print >> log.v4, "Last epoch model not yet evaluated on dev. Doing that now."
          self.eval_model()

  def train(self):
    if self.start_epoch:
      print >> log.v3, "start training at epoch %i and batch %i" % (self.start_epoch, self.start_batch)
    print >> log.v4, "using batch size: %i, max seqs: %i" % (self.batch_size, self.max_seqs)
    print >> log.v4, "learning rate control:", self.learning_rate_control
    print >> log.v4, "pretrain:", self.pretrain
    if self.network.loss == 'priori':
      prior = self.train_data.calculate_priori()
      self.network.output["output"].priori.set_value(prior)
      self.network.output["output"].initialize()

    if self.network.recurrent:
      assert not self.train_data.shuffle_frames_of_nseqs, "Frames must not be shuffled in recurrent net."

    self.is_training = True
    self.training_finished = False

    assert self.start_epoch >= 1, "Epochs start at 1."
    final_epoch = self.final_epoch if self.final_epoch != 0 else sys.maxint
    if self.start_epoch > final_epoch:
      print >> log.v1, "No epochs to train, start_epoch: %i, final_epoch: %i" % \
                       (self.start_epoch, self.final_epoch)

    self.check_last_epoch()
    self.max_seq_length += (self.start_epoch - 1) * self.inc_seq_length

    epoch = self.start_epoch # Epochs start at 1.
    rebatch = True
    while epoch <= final_epoch:
      if self.max_seq_length != sys.maxint:
        if int(self.max_seq_length + self.inc_seq_length) != int(self.max_seq_length):
          print >> log.v3, "increasing sequence lengths to", int(self.max_seq_length + self.inc_seq_length)
          rebatch = True
        self.max_seq_length += self.inc_seq_length
      # In case of random seq ordering, we want to reorder each epoch.
      rebatch = self.train_data.init_seq_order(epoch=epoch) or rebatch
      rebatch = self.batch_variance > 0.0 or rebatch
      self.epoch = epoch

      for dataset_name,dataset in self.get_eval_datasets().items():
        if dataset.init_seq_order(self.epoch) and dataset_name in self.dataset_batches:
          del self.dataset_batches[dataset_name]

      if rebatch and 'train' in self.dataset_batches:
        del self.dataset_batches['train']

      self.init_train_epoch()
      self.train_epoch()

      rebatch = False

      if self.stop_train_after_epoch_request:
        self.stop_train_after_epoch_request = False
        break

      epoch += 1

    if self.start_epoch <= self.final_epoch:  # We did train at least one epoch.
      assert self.epoch
      # Save last model, in case it was not saved yet (depends on save_model_epoch_interval).
      if self.model_filename:
        self.save_model(self.get_epoch_model_filename(), self.epoch)

      if self.epoch != self.final_epoch:
        print >> log.v3, "Stopped after epoch %i and not %i as planned." % (self.epoch, self.final_epoch)

    self.is_training = False
    self.training_finished = True

  def get_eval_datasets(self):
    eval_datasets = {}; """ :type: dict[str,Dataset.Dataset] """
    for name, dataset in [("dev", self.dev_data), ("eval", self.eval_data)]:
      if not dataset: continue
      eval_datasets[name] = dataset
    return eval_datasets

  @classmethod
  def epoch_model_filename(cls, model_filename, epoch, is_pretrain):
    """
    :type model_filename: str
    :type epoch: int
    :type is_pretrain: bool
    :rtype: str
    """
    if sys.platform == "win32" and model_filename.startswith("/tmp/"):
      import tempfile
      model_filename = tempfile.gettempdir() + model_filename[len("/tmp")]
    return model_filename + (".pretrain" if is_pretrain else "") + ".%03d" % epoch

  def get_epoch_model_filename(self):
    return self.epoch_model_filename(self.model_filename, self.epoch, self.is_pretrain_epoch())

  def get_epoch_str(self):
    return ("pretrain " if self.is_pretrain_epoch() else "") + "epoch %s" % self.epoch

  def is_pretrain_epoch(self):
    return self.pretrain and self.epoch <= self.pretrain.get_train_num_epochs()

  def is_first_epoch_after_pretrain(self):
    return self.pretrain and self.epoch == self.pretrain.get_train_num_epochs() + 1

  def init_train_epoch(self):
    if self.is_pretrain_epoch():
      new_network = self.pretrain.get_network_for_epoch(self.epoch)
      old_network = self.network
      if old_network:
        # Otherwise it's initialized randomly which is fine.
        # This copy will copy the old params over and leave the rest randomly initialized.
        # This also works if the old network has just the same topology,
        # e.g. if it is the initial model from self.init_network_from_config().
        self.pretrain.copy_params_from_old_network(new_network, old_network)
      self.network = new_network
      self.network.declare_train_params(**self.pretrain.get_train_param_args_for_epoch(self.epoch))
      # Use constant learning rate.
      self.learning_rate = self.pretrain_learning_rate
      self.learning_rate_control.setDefaultLearningRateForEpoch(self.epoch, self.learning_rate)
    elif self.is_first_epoch_after_pretrain():
      # Use constant learning rate.
      self.learning_rate = self.initial_learning_rate
      self.learning_rate_control.setDefaultLearningRateForEpoch(self.epoch, self.learning_rate)
    else:
      self.learning_rate = self.learning_rate_control.getLearningRateForEpoch(self.epoch)

    if not self.is_pretrain_epoch():
      # Train the whole network.
      self.network.declare_train_params()

    if self.init_train_epoch_posthook:
      print >> log.v5, "execute init_train_epoch_posthook:", self.init_train_epoch_posthook
      exec self.init_train_epoch_posthook

  def train_epoch(self):
    print >> log.v4, "start", self.get_epoch_str(), "with learning rate", self.learning_rate, "..."

    if self.epoch == 1 and self.save_epoch1_initial_model:
      epoch0_model_filename = self.epoch_model_filename(self.model_filename, 0, self.is_pretrain_epoch())
      print >> log.v4, "save initial epoch1 model", epoch0_model_filename
      self.save_model(epoch0_model_filename, 0)

    if self.is_pretrain_epoch():
      self.print_network_info()

    training_devices = self.devices
    if not 'train' in self.dataset_batches:
      self.dataset_batches['train'] = self.train_data.generate_batches(recurrent_net=self.network.recurrent,
                                                                       batch_size=self.batch_size,
                                                                       max_seqs=self.max_seqs,
                                                                       max_seq_length=int(self.max_seq_length),
                                                                       batch_variance=self.batch_variance,
                                                                       shuffle_batches=self.shuffle_batches)
    else:
      self.dataset_batches['train'].reset()
    train_batches = self.dataset_batches['train']
    start_batch = self.start_batch if self.epoch == self.start_epoch else 0
    trainer = TrainTaskThread(self.network, training_devices, data=self.train_data, batches=train_batches,
                              learning_rate=self.learning_rate, updater=self.updater,
                              eval_batch_size=self.update_batch_size,
                              start_batch=start_batch, share_batches=self.share_batches,
                              exclude=self.exclude,
                              seq_train_parallel=self.seq_train_parallel,
                              report_prefix=("pre" if self.is_pretrain_epoch() else "") + "train epoch %s" % self.epoch,
                              epoch=self.epoch)
    trainer.join()
    if not trainer.finalized:
      if trainer.device_crash_batch is not None:  # Otherwise we got an unexpected exception - a bug in our code.
        self.save_model(self.get_epoch_model_filename() + ".crash_%i" % trainer.device_crash_batch, self.epoch - 1)
      sys.exit(1)

    assert not any(numpy.isinf(trainer.score.values())) or any(numpy.isnan(trainer.score.values())), \
      "Model is broken, got inf or nan final score: %s" % trainer.score

    if self.model_filename and (self.epoch % self.save_model_epoch_interval == 0):
      self.save_model(self.get_epoch_model_filename(), self.epoch)
    self.learning_rate_control.setEpochError(self.epoch, {"train_score": trainer.score})
    self.learning_rate_control.save()
    if self.ctc_prior_file is not None:
      trainer.save_ctc_priors(self.ctc_prior_file, self.get_epoch_str())

    print >> log.v1, self.get_epoch_str(), "score:", self.format_score(trainer.score), "elapsed:", hms(trainer.elapsed),
    self.eval_model()
    print >> log.v1, ""

  def format_score(self, score):
    if len(score) == 1:
      return str(list(score.values())[0])
    return " ".join(["%s %s" % (key.split(':')[-1], str(score[key]))
                     for key in sorted(score.keys())])

  def eval_model(self):
    eval_dump_str = []
    for dataset_name, dataset in self.get_eval_datasets().items():
      if not dataset_name in self.dataset_batches:
        self.dataset_batches[dataset_name] = dataset.generate_batches(recurrent_net=self.network.recurrent,
                                                                      batch_size=self.batch_size,
                                                                      max_seqs=self.max_seqs,
                                                                      max_seq_length=(int(self.max_seq_length) if dataset_name == 'dev' else sys.maxint))
      else:
        self.dataset_batches[dataset_name].reset()
      tester = EvalTaskThread(self.network, self.devices, data=dataset, batches=self.dataset_batches[dataset_name],
                              report_prefix=self.get_epoch_str() + " eval", epoch=self.epoch)
      tester.join()
      eval_dump_str += [" %s: score %s error %s" % (
                        dataset_name, self.format_score(tester.score), self.format_score(tester.error))]
      if dataset_name == "dev":
        self.learning_rate_control.setEpochError(self.epoch, {"dev_score": tester.score, "dev_error": tester.error})
        self.learning_rate_control.save()
    print >> log.v1, " ".join(eval_dump_str).strip(),

  def save_model(self, filename, epoch):
    """
    :param str filename: full filename for model
    :param int epoch: save epoch idx
    """
    print >> log.v4, "Save model from epoch %i under %s" % (epoch, filename)
    # We add some extra logic to try again for DiskQuota and other errors.
    # This could save us multiple hours of computation.
    try_again_wait_time = 10
    while True:
      try:
        model = h5py.File(filename, "w")
        self.network.save_hdf(model, epoch)
        model.close()
        break
      except IOError as e:
        if e.errno in [errno.EBUSY, errno.EDQUOT, errno.EIO, errno.ENOSPC]:
          print >> log.v3, "Exception while saving:", e
          print >> log.v3, "Trying again in %s secs." % try_again_wait_time
          time.sleep(try_again_wait_time)
          continue
        raise

  def forward_to_hdf(self, data, output_file, combine_labels=''):
    """
    :type data: Dataset.Dataset
    :type output_file: str
    :type combine_labels: str
    """
    cache = h5py.File(output_file, "w")
    batches = data.generate_batches(recurrent_net=self.network.recurrent,
                                    batch_size=0, #data.get_num_timesteps(),
                                    max_seqs=self.max_seqs)
    merge = {}
    forwarder = HDFForwardTaskThread(self.network, self.devices, data, batches, cache, merge)
    forwarder.join()
    cache.close()

  # example (http):
  # classify: curl -X POST http://localhost:3333/classify -H "Content-Type: application/json" -d '{"data":[[-0.7, 0.98],[0.62, 1.3]], "classes" : [0,0]}'
  # result: (GET) http://localhost:3333/hash
  #
  # example (rpc/python):
  # import jsonrpclib
  # rpc = jsonrpclib.Server('http://localhost:3334')
  # ret = rpc.classify({"data":[[23],[0]], "classes" : [0,0], "classes-1" : [0,0], "classes-2" : [0,0], "classes-3" : [0,0], "classes-4" : [0,0]})
  # print rpc.result(ret['result']['hash'])

  def daemon(self):
    network = self.network
    devices = self.devices
    classifiers = {}

    def _classify(params):
      ret = { }
      output_dim = {}
      hash = hashlib.new('ripemd160')
      hash.update(json.dumps(params))
      hash = hash.hexdigest()
      for k in params:
        try:
          params[k] = numpy.asarray(params[k], dtype='float32')
          if k != 'data':
            output_dim[k] = network.n_out[k] # = [network.n_in,2] if k == 'data' else network.n_out[k]
        except Exception:
          if k != 'data' and not k in network.n_out:
            ret['error'] = 'unknown target: %s' % k
          else:
            ret['error'] = 'unable to convert %s to an array from value %s' % (k,str(params[k]))
          break
      if not 'error' in ret:
        data = StaticDataset(data=[params], output_dim=output_dim)
        data.init_seq_order()
        try:
          data = StaticDataset(data=[params], output_dim=output_dim)
          data.init_seq_order()
        except Exception:
          ret['error'] = "invalid data: %s" % params
        else:
          batches = data.generate_batches(recurrent_net=network.recurrent,
                                          batch_size=sys.maxint, max_seqs=1)
          if not hash in classifiers:
            classifiers[hash] = ClassificationTaskThread(network, devices, data, batches)
            classifiers[hash].json_params = params
            print >> log.v3, "classifier started:", hash
          ret['result'] = { 'hash' : hash }
      return ret

    def _result(hash):
      if not classifiers[hash].isAlive():
        return { 'result' : { k : classifiers[hash].result[k].tolist() for k in classifiers[hash].result } }
      else:
        return { 'error' : "classification in progress"}


    class RequestHandler(SimpleHTTPServer.SimpleHTTPRequestHandler):
      def do_POST(self):
        if len(self.path) == 0:
          self.send_response(404)
          return
        self.path = self.path[1:]
        ret = {}
        if self.path in ['classify']:
          ctype, pdict = cgi.parse_header(self.headers.getheader('content-type'))
          if ctype == 'application/json':
            length = int(self.headers.getheader('content-length'))
            params = cgi.parse_qs(self.rfile.read(length),keep_blank_values=1)
            try:
              content = params.keys()[0].decode('utf-8') # this is weird
              params = json.loads(content)
            except Exception:
              ret['error'] = 'unable to decode object'
            else:
              ret.update(_classify(params))
          else:
            ret['error'] = 'invalid header: %s' % ctype
        else:
          ret['error'] = 'invalid command: %s' % self.path
        self.send_response(200)
        self.send_header('Content-Type', 'application/json')
        self.wfile.write("\n")
        self.wfile.write(json.dumps(ret))
        self.end_headers()

      def do_GET(self):
        if len(self.path.replace('/', '')) == 0:
          self.send_response(200)
        else:
          if len(self.path) == 0:
            self.send_response(404)
            return
          ret = { 'error' : "" }
          self.path = self.path[1:].split('/')
          if self.path[0] in ['result']:
            if self.path[1] in classifiers:
              if not classifiers[self.path[1]].isAlive():
                ret['result'] = { k : classifiers[self.path[1]].result[k].tolist() for k in classifiers[self.path[1]].result }
              else:
                ret['error'] = "classification in progress"
            else:
              ret['error'] = "unknown hash: " % self.path[1]
          else:
            ret['error'] = "invalid command: %s" % self.path[0]
          self.send_response(200)
          self.send_header('Content-Type', 'application/json')
          self.wfile.write("\n")
          self.wfile.write(json.dumps(ret))
          self.end_headers()

      def log_message(self, format, *args): pass
    class ThreadingServer(SocketServer.ThreadingMixIn, BaseHTTPServer.HTTPServer):
      pass

    httpd = ThreadingServer(("", 3333), RequestHandler)
    print >> log.v3, "httpd listening on port", 3333
    try:
      from jsonrpclib.SimpleJSONRPCServer import SimpleJSONRPCServer # https://pypi.python.org/pypi/jsonrpclib/0.1.6
    except Exception:
      httpd.serve_forever()
    else:
      from thread import start_new_thread
      start_new_thread(httpd.serve_forever, ())
      server = SimpleJSONRPCServer(('localhost', 3334))
      server.register_function(_classify, 'classify')
      server.register_function(_result, 'result')
      print >> log.v3, "json-rpc listening on port", 3334
      server.serve_forever()

  def classify(self, data, output_file):
    out = open(output_file, 'w')
    batches = data.generate_batches(recurrent_net=self.network.recurrent,
                                    batch_size=data.num_timesteps, max_seqs=1)
    forwarder = ClassificationTaskThread(self.network, self.devices, data, batches)
    forwarder.join()
    print >> out, forwarder.output
    out.close()

  def analyze(self, device, data, statistics):
    num_labels = len(data.labels)
    if "mle" in statistics:
      mle_labels = list(OrderedDict.fromkeys([ label.split('_')[0] for label in data.labels ]))
      mle_map = [mle_labels.index(label.split('_')[0]) for label in data.labels]
      num_mle_labels = len(mle_labels)
      confusion_matrix = numpy.zeros((num_mle_labels, num_mle_labels), dtype = 'int32')
    else:
      confusion_matrix = numpy.zeros((num_labels, num_labels), dtype = 'int32')
    batches = data.generate_batches(self.network.recurrent, data.num_timesteps, 1)
    num_data_batches = len(batches)
    num_batches = 0
    # TODO: This code is broken.
    while num_batches < num_data_batches:
      alloc_devices = self.allocate_devices(data, batches, num_batches)
      for batch, device in enumerate(alloc_devices):
        device.run('analyze', batch, self.network)
        result, _ = device.result()
        max_c = numpy.argmax(result[0], axis=1)
        if self.network.recurrent:
          real_c = device.targets[:,device.batch_start[batch] : device.batch_start[batch + 1]].flatten()
        else:
          real_c = device.targets[device.batch_start[batch] : device.batch_start[batch + 1]].flatten()
        for i in xrange(max_c.shape[0]):
          #print real_c[i], max_c[i], len(confusion_matrix[0])
          if "mle" in statistics:
            confusion_matrix[mle_map[int(real_c[i])], mle_map[int(max_c[i])]] += 1
          else:
            confusion_matrix[real_c[i], max_c[i]] += 1
      num_batches += len(alloc_devices)
    if "confusion_matrix" in statistics:
      print >> log.v1, "confusion matrix:"
      for i in xrange(confusion_matrix.shape[0]):
        for j in xrange(confusion_matrix.shape[1]):
          print >> log.v1, str(confusion_matrix[i,j]).rjust(3),
        print >> log.v1, ''
    if "confusion_list" in statistics:
      n = 30
      print >> log.v1, "confusion top" + str(n) + ":"
      top = []
      for i in xrange(confusion_matrix.shape[0]):
        for j in xrange(confusion_matrix.shape[1]):
          if i != j:
            if "mle" in statistics:
              top.append([mle_labels[i] + " -> " + mle_labels[j], confusion_matrix[i,j]])
            else:
              top.append([data.labels[i] + " -> " + data.labels[j], confusion_matrix[i,j]])
      top.sort(key = lambda x: x[1], reverse = True)
      for i in xrange(n):
        print >> log.v1, top[i][0], top[i][1], str(100 * top[i][1] / float(data.num_timesteps)) + "%"
    if "error" in statistics:
      print >> log.v1, "error:", 1.0 - sum([confusion_matrix[i,i] for i in xrange(confusion_matrix.shape[0])]) / float(data.num_timesteps)

<<<<<<< HEAD
  def compute_priors(self, train_data, output_file, num_outputs):
    batches = train_data.generate_batches(recurrent_net=self.network.recurrent,
                                    batch_size=0, max_seqs=1)
    priori_file = open(output_file, 'w')
    forwarder = PriorEstimationTaskThread(self.network, self.devices, train_data, batches, priori_file, num_outputs)
    forwarder.join()
    priori_file.close()
=======

class SeqTrainParallelControl:
  """
  Idea: Parallelize some stuff in seq training (e.g. sprint loss). Use chunked training.
  We have these steps:
    (1) (forward:GPU) forward only, remember output
    (2) (calc_loss:CPU) calculate loss based on data from (1), error signal. store hat_y = y - grad_L (for stability).
    (3) (train:GPU) forward again, and backprop with data from (2).
  (1) and (3) are on the same GPU, use the same shared params.
  (2) is on CPU.
  (3) is done via the usual loop via EngineTask.TrainTaskThread.
    It calls self.train_wait_for_seqs().
  """

  def __init__(self, engine, **kwargs):
    self.engine = engine
    self.train_started = None
    self.train_device = None
    self.train_start_seq = 0
    self.forward_current_seq = 0
    self.is_forwarding_finished = False

  def do_forward(self):
    """
    Full sequence forwarding, no chunking (at the moment).
    """
    assert self.train_started
    assert not self.is_forwarding_finished
    # Load next sequence for forwarding, keep all which are still needed for training.
    dataset = self.engine.train_data
    if not dataset.is_less_than_num_seqs(self.forward_current_seq):
      self.is_forwarding_finished = True
      return
    dataset.load_seqs(self.train_start_seq, self.forward_current_seq + 1)
    seq_tag = dataset.get_tag(self.forward_current_seq)
    seq_len = dataset.get_seq_length(self.forward_current_seq)["data"]
    print >>log.v4, "SeqTrainParallelControl, forward seq idx:%i, tag:%r, len:%i" % (
      self.forward_current_seq, seq_tag, seq_len)

    from EngineUtil import assign_dev_data_single_seq
    success = assign_dev_data_single_seq(self.train_device, dataset, self.forward_current_seq, load_seqs=False)
    assert success, "failed to allocate & assign data for seq %i, %s" % (self.forward_current_seq, seq_tag)
    self.train_device.update_data()
    self._device_exec("do_forward", seq_idx=self.forward_current_seq, seq_tag=seq_tag, seq_len=seq_len)
    self.forward_current_seq += 1

  def should_do_forward(self):
    if self.is_forwarding_finished: return False
    return self._device_exec("have_space_in_forward_data_queue")

  def train_wait_for_seqs(self, device, batches):
    """
    Called from TrainTaskThread while doing training (forward + backprop).
    :type device: Device.Device
    :type batches: list[EngineBatch.Batch]
    """
    assert self.train_started
    self.train_device = device
    if not batches: return
    start_seq, end_seq = float("inf"), 0
    for batch in batches:
      start_seq = min(start_seq, batch.start_seq)
      end_seq = max(end_seq, batch.end_seq)
    print >>log.v5, "SeqTrainParallelControl, train_wait_for_seqs start_seq:%i, end_seq:%i" % (start_seq, end_seq)
    assert start_seq < end_seq
    assert start_seq >= self.train_start_seq, "non monotonic seq idx increase"
    while device.wait_for_result_call:
      time.sleep(0.1)  # TaskThread.DeviceRun will call device.result()
    self._device_exec("train_set_cur_batches", batches=batches)
    self.train_start_seq = start_seq
    while self.should_do_forward():
      self.do_forward()
    self._device_exec("train_check_calc_loss")
    while not self._device_exec("train_have_loss_for_cur_batches"):
      if not self._device_exec("train_check_calc_loss"):
        time.sleep(0.1)  # wait until we have the data we need
    self._device_exec("train_set_loss_vars_for_cur_batches")

  def train_start_epoch(self):
    """
    Called from TrainTaskThread at the beginning of a new epoch.
    """
    assert not self.train_started
    self.train_started = True
    self.train_start_seq = 0
    self.train_device = None
    self.forward_current_seq = 0
    self.is_forwarding_finished = False
    self._all_devices_exec("train_start_epoch")

  def train_finish_epoch(self):
    """
    Called from TrainTaskThread at the end of an epoch.
    """
    assert self.train_started
    assert self.is_forwarding_finished, "Forwarding not finished?"
    self._all_devices_exec("train_finish_epoch")
    self.train_started = False

  def _all_devices_exec(self, func, **kwargs):
    for dev in self.engine.devices:
      self.train_device = dev
      self._device_exec(func, **kwargs)

  def _device_exec(self, func, **kwargs):
    assert isinstance(self.train_device, Device.Device)
    return self.train_device._generic_exec_on_dev(("seq_train_parallel_control", func), **kwargs)
>>>>>>> f5a7f830
<|MERGE_RESOLUTION|>--- conflicted
+++ resolved
@@ -735,7 +735,6 @@
     if "error" in statistics:
       print >> log.v1, "error:", 1.0 - sum([confusion_matrix[i,i] for i in xrange(confusion_matrix.shape[0])]) / float(data.num_timesteps)
 
-<<<<<<< HEAD
   def compute_priors(self, train_data, output_file, num_outputs):
     batches = train_data.generate_batches(recurrent_net=self.network.recurrent,
                                     batch_size=0, max_seqs=1)
@@ -743,7 +742,7 @@
     forwarder = PriorEstimationTaskThread(self.network, self.devices, train_data, batches, priori_file, num_outputs)
     forwarder.join()
     priori_file.close()
-=======
+
 
 class SeqTrainParallelControl:
   """
@@ -850,5 +849,4 @@
 
   def _device_exec(self, func, **kwargs):
     assert isinstance(self.train_device, Device.Device)
-    return self.train_device._generic_exec_on_dev(("seq_train_parallel_control", func), **kwargs)
->>>>>>> f5a7f830
+    return self.train_device._generic_exec_on_dev(("seq_train_parallel_control", func), **kwargs)