
import numpy
from theano import tensor as T
import theano
from NetworkHiddenLayer import HiddenLayer
from NetworkBaseLayer import Container, Layer
from ActivationFunctions import strtoact
from math import sqrt
from OpLSTM import LSTMOpInstance
from OpLSTMCustom import LSTMCustomOpInstance
from OpLSTMCell import LSTMOpCellInstance
from FastLSTM import LSTMOp2Instance

class RecurrentLayer(HiddenLayer):
  recurrent = True
  layer_class = "recurrent"

  def __init__(self, reverse=False, truncation=-1, compile=True, projection=0, sampling=1, **kwargs):
    kwargs.setdefault("activation", "tanh")
    super(RecurrentLayer, self).__init__(**kwargs)
    self.set_attr('reverse', reverse)
    self.set_attr('truncation', truncation)
    self.set_attr('sampling', sampling)
    self.set_attr('projection', projection)
    n_in = sum([s.attrs['n_out'] for s in self.sources])
    n_out = self.attrs['n_out']
    self.act = self.create_bias(n_out)
    if projection:
      n_re_in = projection
    else:
      n_re_in = n_out
    self.W_re = self.add_param(self.create_random_normal_weights(n=n_re_in, m=n_out, scale=n_in,
                                                                 name="W_re_%s" % self.name))
    if projection:
      self.W_proj = self.add_param(self.create_forward_weights(n_out, projection, name='W_proj_%s' % self.name))
    else:
      self.W_proj = None
    #for s, W in zip(self.sources, self.W_in):
    #  W.set_value(self.create_random_normal_weights(n=s.attrs['n_out'], m=n_out, scale=n_in,
    #                                                name=W.name).get_value())
    self.o = theano.shared(value = numpy.ones((n_out,), dtype='int8'), borrow=True)
    if compile: self.compile()

  def compile(self):
    def step(x_t, i_t, h_p):
      h_pp = T.dot(h_p, self.W_re) if self.W_proj else h_p
      i = T.outer(i_t, self.o)
      z = T.dot(h_pp, self.W_re) + self.b
      for i in range(len(self.sources)):
        z += T.dot(self.mass * self.masks[i] * x_t[i], self.W_in[i])
      #z = (T.dot(x_t, self.mass * self.mask * self.W_in) + self.b) * T.nnet.sigmoid(T.dot(h_p, self.W_re))
      h_t = (z if self.activation is None else self.activation(z))
      return h_t * i
    self.output, _ = theano.scan(step,
                                 name="scan_%s" % self.name,
                                 go_backwards=self.attrs['reverse'],
                                 truncate_gradient=self.attrs['truncation'],
                                 sequences = [T.stack(self.sources), self.index],
                                 outputs_info = [T.alloc(self.act, self.sources[0].output.shape[1], self.attrs['n_out'])])
    self.output = self.output[::-(2 * self.attrs['reverse'] - 1)]

  def create_recurrent_weights(self, n, m):
    nin = n + m + m + m
    return self.create_random_normal_weights(n, m, nin), self.create_random_normal_weights(m, m, nin)


class Unit(Container):
  def __init__(self, n_units, depth, n_in, n_out, n_re, n_act):
    # number of cells, depth, cell fan in, cell fan out, recurrent fan in, number of outputs
    self.n_units, self.depth, self.n_in, self.n_out, self.n_re, self.n_act = n_units, depth, n_in, n_out, n_re, n_act
    self.slice = T.constant(self.n_units, dtype='int32')
    self.params = {}

  def scan(self, step, x, z, non_sequences, i, outputs_info, W_re, W_in, b, go_backwards=False, truncate_gradient=-1):
    self.outputs_info = outputs_info
    self.non_sequences = non_sequences
    self.W_re = W_re
    self.W_in = W_in
    self.b = b
    self.go_backwards = go_backwards
    self.truncate_gradient = truncate_gradient
    #z = T.inc_subtensor(z[-1 if go_backwards else 0], T.dot(outputs_info[0],W_re))
    try:
      xc = z if not x else T.concatenate([s.output for s in x], axis = -1)
    except Exception:
      xc = z if not x else T.concatenate(x, axis = -1)

    outputs, _ = theano.scan(step,
                             #strict = True,
                             truncate_gradient = truncate_gradient,
                             go_backwards = go_backwards,
                             sequences = [xc,z,i],
                             non_sequences = non_sequences,
                             outputs_info = outputs_info)
    return outputs


class VANILLA(Unit):
  def __init__(self, n_units, depth):
    super(VANILLA, self).__init__(n_units, depth, n_units, n_units, n_units, 1)

  def step(self, i_t, x_t, z_t, z_p, h_p):
    return [ T.tanh(z_t + z_p) ]


class LSTME(Unit):
  def __init__(self, n_units, depth):
    super(LSTME, self).__init__(n_units, depth, n_units * 4, n_units, n_units * 4, 2)

  def step(self, i_t, x_t, z_t, z_p, h_p, s_p):
    CI, GI, GF, GO, CO = [T.tanh, T.nnet.sigmoid, T.nnet.sigmoid, T.nnet.sigmoid, T.tanh]
    z = z_t + z_p
    u_t = GI(z[:,0 * self.slice:1 * self.slice]) # input gate
    r_t = GF(z[:,1 * self.slice:2 * self.slice]) # forget gate
    b_t = GO(z[:,2 * self.slice:3 * self.slice]) # output gate
    a_t = CI(z[:,3 * self.slice:4 * self.slice]) # net input
    s_t = a_t * u_t + s_p * r_t
    h_t = CO(s_t) * b_t
    #return [ h_t, theano.gradient.grad_clip(s_t, -50, 50) ]
    return [ h_t, s_t ]


class LSTM(Unit):
  def __init__(self, n_units, depth):
    super(LSTM, self).__init__(n_units, depth, n_units * 4, n_units, n_units * 4, 2)

  def scan(self, step, x, z, non_sequences, i, outputs_info, W_re, W_in, b, go_backwards = False, truncate_gradient = -1):
    try:
      XS = [S.output[::-(2 * go_backwards - 1)] for S in x]
    except Exception:
      XS = [S[::-(2 * go_backwards - 1)] for S in x]
    result = LSTMOp2Instance(*([W_re, outputs_info[1], b, i[::-(2 * go_backwards - 1)]] + XS + W_in))
    return [ result[0], result[2].dimshuffle('x',0,1) ]


class LSTMP(Unit):
  def __init__(self, n_units, depth):
    super(LSTMP, self).__init__(n_units, depth, n_units * 4, n_units, n_units * 4, 2)

  def scan(self, step, x, z, non_sequences, i, outputs_info, W_re, W_in, b, go_backwards = False, truncate_gradient = -1):
    z = T.inc_subtensor(z[-1 if go_backwards else 0], T.dot(outputs_info[0],W_re))
    result = LSTMOpInstance(z[::-(2 * go_backwards - 1)], W_re, outputs_info[1], i[::-(2 * go_backwards - 1)])
    return [ result[0], result[2].dimshuffle('x',0,1) ]

class LSTMC(Unit):
  def __init__(self, n_units, depth):
    super(LSTMC, self).__init__(n_units, depth, n_units * 4, n_units, n_units * 4, 2)

  def scan(self, step, x, z, non_sequences, i, outputs_info, W_re, W_in, b, go_backwards = False, truncate_gradient = -1):
    z = T.inc_subtensor(z[-1 if go_backwards else 0], T.dot(outputs_info[0],W_re))
    #TODO: non_sequences
    X = numpy.zeros((1,1,1),dtype=theano.config.floatX)
    result = LSTMCustomOpInstance(z[::-(2 * go_backwards - 1)], X, outputs_info[1], i[::-(2 * go_backwards - 1)], W_re)
    return [ result[0], result[2].dimshuffle('x',0,1) ]

class LSTMQ(Unit):
  def __init__(self, n_units, depth):
    super(LSTMQ, self).__init__(n_units, depth, n_units * 4, n_units, n_units * 4, 2)

  def step(self, i_t, x_t, z_t, z_p, h_p, s_p):
    #result = LSTMOpCellInstance(z_t+z_p,self.W_re,s_p,i_t)
    #return [ result[0], result[2] ]

    #proxy = LSTMP(self.n_units, self.depth)
    #res = proxy.scan(self.step, x_t.dimshuffle('x',0,1), z_t.dimshuffle('x',0,1), self.non_sequences, i_t.dimshuffle('x',0), [h_p,s_p], self.W_re, self.W_in, self.b, self.go_backwards, self.truncate_gradient)

    res = LSTMOpInstance((z_t+z_p).dimshuffle('x',0,1), self.W_re, s_p, i_t.dimshuffle('x',0))
    return [res[0][-1],res[2]]



class GRU(Unit):
  def __init__(self, n_units, depth):
    super(GRU, self).__init__(n_units, depth, n_units * 3, n_units, n_units * 2, 1)
    l = sqrt(6.) / sqrt(n_units * 3)
    rng = numpy.random.RandomState(1234)
    if depth > 1: values = numpy.asarray(rng.uniform(low=-l, high=l, size=(n_units, depth, n_units)), dtype=theano.config.floatX)
    else: values = numpy.asarray(rng.uniform(low=-l, high=l, size=(n_units, n_units)), dtype=theano.config.floatX)
    self.W_reset = theano.shared(value=values, borrow=True, name = "W_reset")
    self.params['W_reset'] = self.W_reset

  def step(self, i_t, x_t, z_t, z_p, h_p):
    CI, GR, GU = [T.tanh, T.nnet.sigmoid, T.nnet.sigmoid]
    u_t = GU(z_t[:,:self.slice] + z_p[:,:self.slice])
    r_t = GR(z_t[:,self.slice:2*self.slice] + z_p[:,self.slice:2*self.slice])
    h_c = CI(z_t[:,2*self.slice:] + self.dot(r_t * h_p, self.W_reset))
    return u_t * h_p + (1 - u_t) * h_c


class SRU(Unit):
  def __init__(self, n_units, depth):
    super(SRU, self).__init__(n_units, depth, n_units * 3, n_units, n_units * 3, 1)

  def step(self, i_t, x_t, z_t, z_p, h_p):
    CI, GR, GU = [T.tanh, T.nnet.sigmoid, T.nnet.sigmoid]
    u_t = GU(z_t[:,:self.slice] + z_p[:,:self.slice])
    r_t = GR(z_t[:,self.slice:2*self.slice] + z_p[:,self.slice:2*self.slice])
    h_c = CI(z_t[:,2*self.slice:3*self.slice] + r_t * z_p[:,2*self.slice:3*self.slice])
    return  u_t * h_p + (1 - u_t) * h_c


class RecurrentComponent(Container):
  def __init__(self):
    self.params = {}

  def init_state(self):
    return []

  def scan(self, step, x, z, non_sequences, i, outputs_info, W_re, W_in, b, go_backwards = False, truncate_gradient = -1):
    self.outputs_info = outputs_info
    self.non_sequences = non_sequences
    self.W_re = W_re
    self.W_in = W_in
    self.b = b
    self.go_backwards = go_backwards
    self.truncate_gradient = truncate_gradient
    try:
      xc = z if not x else T.concatenate([s.output for s in x], axis = -1)
    except Exception:
      xc = z if not x else T.concatenate(x, axis = -1)

    outputs, _ = theano.scan(step,
                             #strict = True,
                             truncate_gradient = truncate_gradient,
                             go_backwards = go_backwards,
                             sequences = [xc,z,i],
                             non_sequences = non_sequences,
                             outputs_info = outputs_info)
    return outputs

class RecurrentUnitLayer(Layer):
  recurrent = True
  layer_class = "rec"

  def __init__(self,
               n_out, # number of cells
               direction = 1, # forward (1), backward (-1) or bidirectional (0)
               truncation = -1, # truncate the gradient after this amount of time steps
               sampling = 1, # scan every nth frame only
               encoder = None, # list of encoder layers
               psize = 0, # size of projection
               pact = 'relu', # activation of projection
               pdepth = 1, # depth of projection
               unit = 'lstm', # cell type
               n_dec = 0, # number of time steps to decode
               attention = "none", # soft attention (none, input, time)
               attention_step = 0, # soft attention step (-1 for weighted index)
               attention_beam = 0, # soft attention context window
               base = None,
               lm = False, # language model
               droplm = 0.0, # language model drop during training
               dropconnect = 0.0, # recurrency dropout
               depth = 1,
               **kwargs):
    # if on cpu, we need to fall back to the theano version of the LSTM Op
    unit_given = unit
    if (str(theano.config.device).startswith('cpu') or attention == 'default') and (unit == 'lstm' or unit == 'lstmp'):
      #print "%s: falling back to theano cell implementation" % kwargs['name']
      unit = "lstme"
    unit = eval(unit.upper())(n_out, depth)
    assert isinstance(unit, Unit)
    kwargs.setdefault("n_out", unit.n_out)
    kwargs.setdefault("depth", depth)
    kwargs.pop("activation", None)
    super(RecurrentUnitLayer, self).__init__(**kwargs)
    self.set_attr('from', ",".join([s.name for s in self.sources]) if self.sources else "null")
    self.set_attr('n_out', n_out)
    self.set_attr('unit', unit_given.encode("utf8"))
    self.set_attr('psize', psize)
    self.set_attr('pact', pact)
    self.set_attr('pdepth', pdepth)
    self.set_attr('truncation', truncation)
    self.set_attr('sampling', sampling)
    self.set_attr('direction', direction)
    self.set_attr('lm', lm)
    self.set_attr('droplm', droplm)
    self.set_attr('dropconnect', dropconnect)
    self.set_attr('attention', attention.encode("utf8"))
    self.set_attr('attention_step', attention_step)
    self.set_attr('attention_beam', attention_beam)
    if encoder:
      self.set_attr('encoder', ",".join([e.name for e in encoder]))
    if base:
      self.set_attr('base', ",".join([b.name for b in base]))
    else:
      base = encoder
    pact = strtoact(pact)
    if n_dec:
      self.set_attr('n_dec', n_dec)
    if direction == 0:
      self.depth *= 2
    # initialize recurrent weights
    W_re = None
    if unit.n_re > 0:
      n_re = unit.n_out
      if self.attrs['consensus'] == 'flat':
        n_re *= self.depth
      self.Wp = []
      if psize:
        self.Wp = [ self.add_param(self.create_random_uniform_weights(n_re, psize, n_re + psize, name = "Wp_0_%s"%self.name, depth=1)) ]
        for i in xrange(1, pdepth):
          self.Wp.append(self.add_param(self.create_random_uniform_weights(psize, psize, psize + psize, name = "Wp_%d_%s"%(i, self.name), depth=1)))
        W_re = self.create_random_uniform_weights(psize, unit.n_re, psize + unit.n_re, name="W_re_%s" % self.name)
      else:
        W_re = self.create_random_uniform_weights(n_re, unit.n_re, n_re + unit.n_re, name="W_re_%s" % self.name)
      self.add_param(W_re)
    # initialize forward weights
    if self.depth > 1:
      value = numpy.zeros((self.depth, unit.n_in), dtype = theano.config.floatX)
    else:
      value = numpy.zeros((unit.n_in, ), dtype = theano.config.floatX)
      value[unit.n_units:2*unit.n_units] = 5
    #self.b = theano.shared(value=value, borrow=True, name="b_%s"%self.name) #self.create_bias()
    #self.params["b_%s"%self.name] = self.b
    self.b.set_value(value)
    self.W_in = []
    for s in self.sources:
      W = self.create_random_uniform_weights(s.attrs['n_out'], unit.n_in,
                                             s.attrs['n_out'] + unit.n_in + unit.n_re,
                                             name="W_in_%s_%s" % (s.name, self.name), depth = 1)
      self.W_in.append(W)
      self.add_param(W)
    # make input
    z = self.b if self.W_in else 0
    for x_t, m, W in zip(self.sources, self.masks, self.W_in):
      if x_t.attrs['sparse']:
        z += W[T.cast(x_t.output[:,:,0], 'int32')]
      elif m is None:
        z += T.dot(x_t.output, W)
      else:
        z += self.dot(self.mass * m * x_t.output, W)
    if self.depth > 1:
      assert False
      z = z.dimshuffle(0,1,'x',2).repeat(self.depth, axis=2)
    num_batches = self.index.shape[1]
    if direction == 0:
      assert False # this is broken
      z = T.set_subtensor(z[:,:,depth:,:], z[::-1,:,:depth,:])

    non_sequences = []
    if self.attrs['attention'] != "none":
      assert base, "attention networks are only defined for decoder networks"
      n_in = 0 #numpy.sum([s.attrs['n_out'] for s in self.sources])
      if self.attrs['attention'] == 'default': # attention over dot product of base outputs and time dependent activation
        n_in = sum([e.attrs['n_out'] for e in base])
        src = [e.output for e in base]
        l = sqrt(6.) / sqrt(self.attrs['n_out'] + n_in)
        self.xb = self.add_param(self.create_bias(n_in, name='b_att'))
        self.xc = T.concatenate(src, axis=2) + self.xb
        if n_in != unit.n_out:
          values = numpy.asarray(self.rng.uniform(low=-l, high=l, size=(n_in, unit.n_units)), dtype=theano.config.floatX)
          self.W_att_proj = theano.shared(value=values, borrow=True, name = "W_att_proj")
          self.add_param(self.W_att_proj)
          self.xc = T.dot(self.xc, self.W_att_proj)
          n_in = unit.n_units
        values = numpy.asarray(self.rng.uniform(low=-l, high=l, size=(self.attrs['n_out'], n_in)), dtype=theano.config.floatX)
        self.W_att_re = theano.shared(value=values, borrow=True, name = "W_att_re")
        self.add_param(self.W_att_re)
        values = numpy.asarray(self.rng.uniform(low=-l, high=l, size=(n_in, self.attrs['n_out'] * 4)), dtype=theano.config.floatX)
        self.W_att_in = theano.shared(value=values, borrow=True, name = "W_att_in")
        self.add_param(self.W_att_in)
        non_sequences += [self.xc]
      elif self.attrs['attention'] == 'input': # attention is just a sequence dependent bias (lstmp compatible)
        src = []
        src_names = []
        for e in base:
          src_base = [ s for s in e.sources if s.name not in src_names ]
          src_names += [ s.name for s in e.sources ]
          src += [s.output for s in src_base]
          n_in += sum([s.attrs['n_out'] for s in src_base])
        self.xc = T.concatenate(src, axis=2)
        l = sqrt(6.) / sqrt(self.attrs['n_out'] + n_in)
        values = numpy.asarray(self.rng.uniform(low=-l, high=l, size=(n_in, 1)), dtype=theano.config.floatX)
        self.W_att_xc = theano.shared(value=values, borrow=True, name = "W_att_xc")
        self.add_param(self.W_att_xc)
        values = numpy.asarray(self.rng.uniform(low=-l, high=l, size=(n_in, self.attrs['n_out'] * 4)), dtype=theano.config.floatX)
        self.W_att_in = theano.shared(value=values, borrow=True, name = "W_att_in")
        self.add_param(self.W_att_in)
        zz = T.exp(T.dot(self.xc, self.W_att_xc)) # TB1
        self.zc = T.dot(T.sum(self.xc * (zz / T.sum(zz, axis=0, keepdims=True)).repeat(self.xc.shape[2],axis=2), axis=0, keepdims=True), self.W_att_in)

      if attention_step > 0:
        if attention_beam == 0:
          attention_beam = attention_step
      elif attention_step == -1:
        assert attention_beam > 0
        self.index_range = T.arange(self.index.shape[0], dtype='float32').dimshuffle(0,'x','x').repeat(self.index.shape[1],axis=1)
      else:
        assert attention_beam == 0

    if self.attrs['lm']:
      if not 'target' in self.attrs:
        self.attrs['target'] = 'classes'
      l = sqrt(6.) / sqrt(unit.n_out + self.y_in[self.attrs['target']].n_out)
      values = numpy.asarray(self.rng.uniform(low=-l, high=l, size=(unit.n_out, self.y_in[self.attrs['target']].n_out)), dtype=theano.config.floatX)
      self.W_lm_in = theano.shared(value=values, borrow=True, name = "W_lm_in")
      self.add_param(self.W_lm_in)
      l = sqrt(6.) / sqrt(unit.n_in + self.y_in[self.attrs['target']].n_out)
      values = numpy.asarray(self.rng.uniform(low=-l, high=l, size=(self.y_in[self.attrs['target']].n_out, unit.n_in)), dtype=theano.config.floatX)
      self.W_lm_out = theano.shared(value=values, borrow=True, name = "W_lm_out")
      self.add_param(self.W_lm_out)
      if self.attrs['droplm'] > 0.0 and self.train_flag:
        srng = theano.tensor.shared_randomstreams.RandomStreams(self.rng.randint(1234))
        lmmask = T.cast(srng.binomial(n=1, p=1.0 - self.attrs['droplm'], size=self.index.shape), theano.config.floatX).dimshuffle(0,1,'x').repeat(unit.n_in,axis=2)
      else:
        lmmask = 1
      #lmflag = T.any(int(self.train_flag) * self.y_in[self.attrs['target']].reshape(self.index.shape), axis=0) # B

    if self.attrs['dropconnect'] > 0.0:
      srng = theano.tensor.shared_randomstreams.RandomStreams(self.rng.randint(1234))
      connectmask = T.cast(srng.binomial(n=1, p=1.0 - self.attrs['dropconnect'], size=(unit.n_out,)), theano.config.floatX)
      connectmass = T.constant(1.0 / (1.0 - self.attrs['dropconnect']), dtype='float32')
      non_sequences += [connectmask, connectmass]

    self.out_dec = self.index.shape[0]
    # scan over sequence
    for s in xrange(self.attrs['sampling']):
      index = self.index[s::self.attrs['sampling']]
      sequences = z
      sources = self.sources
      if encoder:
        n_dec = self.out_dec
        if 'n_dec' in self.attrs:
          n_dec = self.attrs['n_dec']
          index = T.alloc(numpy.cast[numpy.int8](1), n_dec, encoder[0].index.shape[1])
        #outputs_info = [ T.alloc(numpy.cast[theano.config.floatX](0), num_batches, unit.n_out) for i in xrange(unit.n_act) ]
        #offset = 0
        #for i in xrange(len(encoder)):
        #  for j in xrange(unit.n_act):
        #    outputs_info[j] = T.set_subtensor(outputs_info[j][:,offset:offset+encoder[i].attrs['n_out']], encoder[i].act[j][-1])
        #  offset += encoder[i].attrs['n_out']
        outputs_info = [ T.concatenate([e.act[i][-1] for e in encoder], axis=1) for i in xrange(unit.n_act) ]
        #outputs_info = [T.alloc(numpy.cast[theano.config.floatX](0), num_batches, unit.n_out)] + [ T.concatenate([e.act[i][-1] for e in encoder], axis=1) for i in xrange(1,unit.n_act) ]
        if len(self.W_in) == 0:
          if self.depth == 1:
            if self.attrs['attention'] != 'none' and attention_step != 0:
              outputs_info.append(T.alloc(numpy.cast['int32'](0), index.shape[1])) # focus (B)
              outputs_info.append(T.cast(T.alloc(numpy.cast['int32'](0), index.shape[1]) + attention_beam,'int32')) # beam (B)
            if self.attrs['lm']:
              y = self.y_in[self.attrs['target']] #.reshape(self.index.shape)
              n_cls = self.y_in[self.attrs['target']].n_out
              y_t = self.W_lm_out[y].reshape((index.shape[0],index.shape[1],unit.n_in))[:-1] # (T-1)BD
              sequences = T.concatenate([self.W_lm_out[0].dimshuffle('x','x',0).repeat(self.index.shape[1],axis=1), y_t], axis=0) * lmmask
              outputs_info.append(T.eye(n_cls, 1).flatten().dimshuffle('x',0).repeat(index.shape[1],0))
            else:
              sequences = T.alloc(numpy.cast[theano.config.floatX](0), n_dec, num_batches, unit.n_in) + self.b + (self.zc if self.attrs['attention'] == 'input' else 0)
          else:
            sequences = T.alloc(numpy.cast[theano.config.floatX](0), n_dec, num_batches, self.depth, unit.n_in) + self.b + (self.zc if self.attrs['attention'] == 'input' else 0)
      else:
        if self.depth == 1:
          outputs_info = [ T.alloc(numpy.cast[theano.config.floatX](0), num_batches, unit.n_out) for a in xrange(unit.n_act) ]
        else:
          assert False
          outputs_info = [ T.alloc(numpy.cast[theano.config.floatX](0), num_batches, self.depth, unit.n_out) for i in xrange(unit.n_act) ]

      def step(x_t, z_t, i_t, *args):
        mask,mass = 0,0
        if self.attrs['dropconnect'] > 0.0:
          mask = args[-2]
          mass = args[-1]
          args = args[:-2]
        if self.attrs['attention'] != 'none':
          if self.attrs['attention'] == 'default':
            xc = args[-1]
            args = args[:-1]
          if attention_step != 0:
            focus = args[-2]
            beam = args[-1]
            args = args[:-2]
        if self.attrs['lm']:
          c_p = args[-1]
          args = args[:-1]
        h_p = args[0]
        if self.depth == 1:
          #i = i_t.dimshuffle(0,'x').repeat(self.attrs['n_out'],axis=1)
          i = T.outer(i_t, T.alloc(numpy.cast['float32'](1), self.attrs['n_out']))
        else:
          assert False
          h_p = self.make_consensus(h_p, axis = 1)
          i = T.outer(i_t, T.alloc(numpy.cast['float32'](1), self.attrs['n_out'])).dimshuffle(0, 'x', 1).repeat(self.depth, axis=1)
        for W in self.Wp:
          h_p = pact(T.dot(h_p, W))
        result = []
        if self.attrs['lm']:
          h_e = T.exp(T.dot(h_p, self.W_lm_in))
          c_t = h_e / T.sum(h_e, axis=1, keepdims=True)
          result.append(c_t)
          #z_t += T.dot(c_p, self.W_lm_out) * T.all(T.eq(z_t,0),axis=1,keepdims=True)
          z_t += self.W_lm_out[T.argmax(c_p,axis=1)] * T.all(T.eq(z_t,0),axis=1,keepdims=True)
        if mass:
          z_p = T.dot(h_p * mass * mask, W_re)
        else:
          z_p = T.dot(h_p, W_re)
        if self.depth > 1:
          assert False # this is broken
          sargs = [arg.dimshuffle(0,1,2) for arg in args]
          act = [ act.dimshuffle(0,2,1) for act in unit.step(x_t.dimshuffle(1,0), z_t.dimshuffle(0,2,1), z_p.dimshuffle(0,2,1), *sargs) ]
        else:
          if self.attrs['attention'] == 'default':
            #att_z = zc
            att_x = xc
            if attention_step != 0:
              focus_i = T.switch(T.ge(focus + beam,xc.shape[0]), xc.shape[0], focus + beam)
              focus_j = T.switch(T.lt(focus - beam,0), 0, focus - beam)
              focus_end = T.max(focus_i)
              focus_start = T.min(focus_j)
              #att_z = zc[focus_start:focus_end]
              att_x = xc[focus_start:focus_end]
            #f_e = T.exp(att_z * T.dot(h_p, self.W_att_re)) #.dimshuffle('x',0,1).repeat(att_z.shape[0],axis=0)) # (time,batch,1)
            f_z = T.sum(att_x * T.tanh(T.dot(h_p, self.W_att_re)).dimshuffle('x',0,1).repeat(att_x.shape[0],axis=0), axis=2, keepdims=True)
            f_e = T.exp(f_z)
            w_t = f_e / T.sum(f_e, axis=0, keepdims=True)
            z_t += T.dot(T.sum(att_x * w_t, axis=0, keepdims=False), self.W_att_in) #T.tensordot(xc.dimshuffe(2,1,0), w_t, [[2], [2]]) # (batch, dim)
            #z_t += T.dot(T.dot(att_x.dimshuffle(2,1,0), w_t), self.W_att_in) #T.tensordot(xc.dimshuffe(2,1,0), w_t, [[2], [2]]) # (batch, dim)
            if attention_step == -1:
              #focus = focus_start + T.cast(T.mean(w_t,axis=0).flatten() * (focus_end - focus_start), 'int32')
              focus = T.cast(T.sum(w_t*self.index_range[focus_start:focus_end],axis=0).flatten() + 1,'int32') #T.cast(T.sum(T.arange(attention_beam, dtype='float32').dimshuffle(0,'x').repeat(w_t.shape[1],axis=1) * w_t, axis=0), 'int32')
              beam = T.cast(T.max([0.5 * T.exp(-T.sum(T.log(w_t)*w_t,axis=0)).flatten(),T.ones_like(beam)],axis=0),'int32') #T.cast(2.0 * T.max(-T.log(w_t),axis=0).flatten() * (focus_end - focus_start),'int32')
              result = [focus,beam] + result
            elif attention_step > 0:
              result = [focus+attention_step,beam] + result
          act = unit.step(i_t, x_t, z_t, z_p, *args)
        return [ act[j] * i + args[j] * (1-i) for j in xrange(unit.n_act) ] + result

<<<<<<< HEAD
      def stepd(x_t, z_t, i_t, *args):
=======
      def stepo(x_t, z_t, i_t, *args):
>>>>>>> bdf97c12
        z_p = T.dot(args[0], W_re)
        #i_x = i_t.dimshuffle(0,'x').repeat(z_p.shape[1],axis=1)
        act = unit.step(i_t, x_t, z_t, z_p, *args)
        #i = i_t.dimshuffle(0,'x').repeat(unit.n_units,axis=1)
        i_a = T.outer(i_t, T.alloc(numpy.cast['float32'](1), unit.n_units))
        #return [ act[0] * i ] + [  act[j] * i + theano.gradient.grad_clip(args[j] * (i-1),0,0) for j in xrange(1,unit.n_act) ]
        return [ act[0] * i_a ] + [  act[j] * i_a for j in xrange(1,unit.n_act) ]
        #return [ theano.gradient.grad_clip(act[0] * i,T.sum(i*500),T.sum(i*500)) ] + [  act[j] * i + theano.gradient.grad_clip(args[j] * (i-1),0,0) for j in xrange(1,unit.n_act) ]
        #return [ T.switch(T.lt(i,T.ones_like(i)), theano.gradient.grad_clip(args[a], 0, 0), act[a]) for a in xrange(unit.n_act) ]

      index_f = T.cast(index, theano.config.floatX)
      outputs = unit.scan(step,
                          sources,
                          sequences[s::self.attrs['sampling']],
                          non_sequences,
                          index_f,
                          outputs_info,
                          W_re,
                          self.W_in,
                          self.b,
                          direction == -1,
                          self.attrs['truncation'])

      if not isinstance(outputs, list):
        outputs = [outputs]

      if self.attrs['lm'] and self.train_flag:
        #self.y_m = outputs[-1].reshape((outputs[-1].shape[0]*outputs[-1].shape[1],outputs[-1].shape[2])) # (TB)C
        j = (self.index[:-1].flatten() > 0).nonzero() # (TB)
        #y_f = T.extra_ops.to_one_hot(T.reshape(self.y_in[self.attrs['target']], (self.y_in[self.attrs['target']].shape[0] * self.y_in[self.attrs['target']].shape[1]), ndim=1), n_cls) # (TB)C
        #y_t = T.dot(T.extra_ops.to_one_hot(y,n_cls), self.W_lm_out).reshape((index.shape[0],index.shape[1],unit.n_in))[:-1] # TBD
        #self.constraints += T.mean(T.sqr(self.y_m[j] - y_f[j]))

        h_y = (self.y_in[self.attrs['target']].reshape(index.shape)).flatten()
        h_e = T.dot(outputs[0][::direction or 1], self.W_lm_in)
        h_f = T.exp(h_e.reshape((h_e.shape[0]*h_e.shape[1],h_e.shape[2])))[j]
        self.constraints += self.index.shape[0] * T.sum(-T.log((h_f / T.sum(h_f,axis=1,keepdims=True))[:,h_y[j]]))
        #nll, pcx = T.nnet.crossentropy_softmax_1hot(x=h_f[j,self.y_in[self.attrs['target']][j]], y_idx=)
        #self.constraints += T.sum(nll)
        outputs = outputs[:-1]
      if self.attrs['attention'] != "none" and attention_step != 0:
        self.focus = outputs[-2]
        self.beam = outputs[-1]
        outputs = outputs[:-2]
      if self.attrs['sampling'] > 1:
        if s == 0:
          #self.act = [ T.repeat(act, self.attrs['sampling'], axis = 0)[:self.sources[0].output.shape[0]] for act in outputs ]
          self.act = [  T.alloc(numpy.cast['float32'](0), self.index.shape[0], self.index.shape[1], n_out) for act in outputs ]
        self.act = [ T.set_subtensor(tot[s::self.attrs['sampling']], act) for tot,act in zip(self.act, outputs) ]
      else:
        self.act = outputs
    #T.set_subtensor(self.act[0][(self.index > 0).nonzero()], T.zeros_like(self.act[0][(self.index > 0).nonzero()]))
    #T.set_subtensor(self.act[1][(self.index > 0).nonzero()], T.zeros_like(self.act[1][(self.index > 0).nonzero()]))
    #jindex = self.index.dimshuffle(0,1,'x').repeat(unit.n_out,axis=2)
    #self.act[0] = T.switch(T.lt(jindex, T.ones_like(jindex)), T.zeros_like(self.act[0]), self.act[0])
    #self.act[1] = T.switch(T.eq(jindex, T.zeros_like(jindex)), T.zeros_like(self.act[1]), self.act[1])
    self.make_output(self.act[0][::direction or 1])
    self.params.update(unit.params)<|MERGE_RESOLUTION|>--- conflicted
+++ resolved
@@ -522,11 +522,7 @@
           act = unit.step(i_t, x_t, z_t, z_p, *args)
         return [ act[j] * i + args[j] * (1-i) for j in xrange(unit.n_act) ] + result
 
-<<<<<<< HEAD
-      def stepd(x_t, z_t, i_t, *args):
-=======
       def stepo(x_t, z_t, i_t, *args):
->>>>>>> bdf97c12
         z_p = T.dot(args[0], W_re)
         #i_x = i_t.dimshuffle(0,'x').repeat(z_p.shape[1],axis=1)
         act = unit.step(i_t, x_t, z_t, z_p, *args)
