
import numpy
from theano import tensor as T
import theano
from NetworkHiddenLayer import HiddenLayer
from NetworkBaseLayer import Container, Layer
from ActivationFunctions import strtoact
from math import sqrt
from OpLSTM import LSTMOpInstance
from OpLSTMCell import LSTMOpCellInstance
from FastLSTM import LSTMOp2Instance

class RecurrentLayer(HiddenLayer):
  recurrent = True
  layer_class = "recurrent"

  def __init__(self, reverse=False, truncation=-1, compile=True, projection=0, sampling=1, **kwargs):
    kwargs.setdefault("activation", "tanh")
    super(RecurrentLayer, self).__init__(**kwargs)
    self.set_attr('reverse', reverse)
    self.set_attr('truncation', truncation)
    self.set_attr('sampling', sampling)
    self.set_attr('projection', projection)
    n_in = sum([s.attrs['n_out'] for s in self.sources])
    n_out = self.attrs['n_out']
    self.act = self.create_bias(n_out)
    if projection:
      n_re_in = projection
    else:
      n_re_in = n_out
    self.W_re = self.add_param(self.create_random_normal_weights(n=n_re_in, m=n_out, scale=n_in,
                                                                 name="W_re_%s" % self.name))
    if projection:
      self.W_proj = self.add_param(self.create_forward_weights(n_out, projection, name='W_proj_%s' % self.name))
    else:
      self.W_proj = None
    #for s, W in zip(self.sources, self.W_in):
    #  W.set_value(self.create_random_normal_weights(n=s.attrs['n_out'], m=n_out, scale=n_in,
    #                                                name=W.name).get_value())
    self.o = theano.shared(value = numpy.ones((n_out,), dtype='int8'), borrow=True)
    if compile: self.compile()

  def compile(self):
    def step(x_t, i_t, h_p):
      h_pp = T.dot(h_p, self.W_re) if self.W_proj else h_p
      i = T.outer(i_t, self.o)
      z = T.dot(h_pp, self.W_re) + self.b
      for i in range(len(self.sources)):
        z += T.dot(self.mass * self.masks[i] * x_t[i], self.W_in[i])
      #z = (T.dot(x_t, self.mass * self.mask * self.W_in) + self.b) * T.nnet.sigmoid(T.dot(h_p, self.W_re))
      h_t = (z if self.activation is None else self.activation(z))
      return h_t * i
    self.output, _ = theano.scan(step,
                                 name="scan_%s" % self.name,
                                 go_backwards=self.attrs['reverse'],
                                 truncate_gradient=self.attrs['truncation'],
                                 sequences = [T.stack(self.sources), self.index],
                                 outputs_info = [T.alloc(self.act, self.sources[0].output.shape[1], self.attrs['n_out'])])
    self.output = self.output[::-(2 * self.attrs['reverse'] - 1)]

  def create_recurrent_weights(self, n, m):
    nin = n + m + m + m
    return self.create_random_normal_weights(n, m, nin), self.create_random_normal_weights(m, m, nin)


class Unit(Container):
  def __init__(self, n_units, depth, n_in, n_out, n_re, n_act):
    # number of cells, depth, cell fan in, cell fan out, recurrent fan in, number of outputs
    self.n_units, self.depth, self.n_in, self.n_out, self.n_re, self.n_act = n_units, depth, n_in, n_out, n_re, n_act
    self.slice = T.constant(self.n_units, dtype='int32')
    self.params = {}

  def scan(self, step, x, z, non_sequences, i, outputs_info, W_re, W_in, b, go_backwards = False, truncate_gradient = -1):
    self.outputs_info = outputs_info
    self.non_sequences = non_sequences
    self.W_re = W_re
    self.W_in = W_in
    self.b = b
    self.go_backwards = go_backwards
    self.truncate_gradient = truncate_gradient
    try:
      xc = z if not x else T.concatenate([s.output for s in x], axis = -1)
    except Exception:
      xc = z if not x else T.concatenate(x, axis = -1)

    outputs, _ = theano.scan(step,
                             #strict = True,
                             truncate_gradient = truncate_gradient,
                             go_backwards = go_backwards,
                             sequences = [xc,z,i],
                             non_sequences = non_sequences,
                             outputs_info = outputs_info)
    return outputs


class VANILLA(Unit):
  def __init__(self, n_units, depth):
    super(VANILLA, self).__init__(n_units, depth, n_units, n_units, n_units, 1)

  def step(self, i_t, x_t, z_t, z_p, h_p):
    return [ T.tanh(z_t + z_p) ]


class LSTME(Unit):
  def __init__(self, n_units, depth):
    super(LSTME, self).__init__(n_units, depth, n_units * 4, n_units, n_units * 4, 2)

  def step(self, i_t, x_t, z_t, z_p, h_p, s_p):
    CI, GI, GF, GO, CO = [T.tanh, T.nnet.sigmoid, T.nnet.sigmoid, T.nnet.sigmoid, T.tanh]
    z = z_t + z_p
    u_t = GI(z[:,0 * self.slice:1 * self.slice])
    r_t = GF(z[:,1 * self.slice:2 * self.slice])
    b_t = GO(z[:,2 * self.slice:3 * self.slice])
    a_t = CI(z[:,3 * self.slice:])
    s_t = a_t * u_t + s_p * r_t
    h_t = CO(s_t) * b_t
    #return [ h_t, theano.gradient.grad_clip(s_t, -50, 50) ]
    return [ h_t, s_t ]


class LSTM(Unit):
  def __init__(self, n_units, depth):
    super(LSTM, self).__init__(n_units, depth, n_units * 4, n_units, n_units * 4, 2)

  def scan(self, step, x, z, non_sequences, i, outputs_info, W_re, W_in, b, go_backwards = False, truncate_gradient = -1):
    try:
      XS = [S.output[::-(2 * go_backwards - 1)] for S in x]
    except Exception:
      XS = [S[::-(2 * go_backwards - 1)] for S in x]
    result = LSTMOp2Instance(*([W_re, outputs_info[1], b, i[::-(2 * go_backwards - 1)]] + XS + W_in))
    return [ result[0], result[2].dimshuffle('x',0,1) ]


class LSTMP(Unit):
  def __init__(self, n_units, depth):
    super(LSTMP, self).__init__(n_units, depth, n_units * 4, n_units, n_units * 4, 2)

  def scan(self, step, x, z, non_sequences, i, outputs_info, W_re, W_in, b, go_backwards = False, truncate_gradient = -1):
    z = T.inc_subtensor(z[-1 if go_backwards else 0], T.dot(outputs_info[0],W_re))
    result = LSTMOpInstance(z[::-(2 * go_backwards - 1)], W_re, outputs_info[1], i[::-(2 * go_backwards - 1)])
    return [ result[0], result[2].dimshuffle('x',0,1) ]


class LSTMQ(Unit):
  def __init__(self, n_units, depth):
    super(LSTMQ, self).__init__(n_units, depth, n_units * 4, n_units, n_units * 4, 2)

  def step(self, i_t, x_t, z_t, z_p, h_p, s_p):
    #result = LSTMOpCellInstance(z_t+z_p,self.W_re,s_p,i_t)
    #return [ result[0], result[2] ]

    #proxy = LSTMP(self.n_units, self.depth)
    #res = proxy.scan(self.step, x_t.dimshuffle('x',0,1), z_t.dimshuffle('x',0,1), self.non_sequences, i_t.dimshuffle('x',0), [h_p,s_p], self.W_re, self.W_in, self.b, self.go_backwards, self.truncate_gradient)

    res = LSTMOpInstance((z_t+z_p).dimshuffle('x',0,1), self.W_re, s_p, i_t.dimshuffle('x',0))
    return [res[0][-1],res[2]]



class GRU(Unit):
  def __init__(self, n_units, depth):
    super(GRU, self).__init__(n_units, depth, n_units * 3, n_units, n_units * 2, 1)
    l = sqrt(6.) / sqrt(n_units * 3)
    rng = numpy.random.RandomState(1234)
    if depth > 1: values = numpy.asarray(rng.uniform(low=-l, high=l, size=(n_units, depth, n_units)), dtype=theano.config.floatX)
    else: values = numpy.asarray(rng.uniform(low=-l, high=l, size=(n_units, n_units)), dtype=theano.config.floatX)
    self.W_reset = theano.shared(value=values, borrow=True, name = "W_reset")
    self.params['W_reset'] = self.W_reset

  def step(self, i_t, x_t, z_t, z_p, h_p):
    CI, GR, GU = [T.tanh, T.nnet.sigmoid, T.nnet.sigmoid]
    u_t = GU(z_t[:,:self.slice] + z_p[:,:self.slice])
    r_t = GR(z_t[:,self.slice:2*self.slice] + z_p[:,self.slice:2*self.slice])
    h_c = CI(z_t[:,2*self.slice:] + self.dot(r_t * h_p, self.W_reset))
    return u_t * h_p + (1 - u_t) * h_c


class SRU(Unit):
  def __init__(self, n_units, depth):
    super(SRU, self).__init__(n_units, depth, n_units * 3, n_units, n_units * 3, 1)

  def step(self, i_t, x_t, z_t, z_p, h_p):
    CI, GR, GU = [T.tanh, T.nnet.sigmoid, T.nnet.sigmoid]
    u_t = GU(z_t[:,:self.slice] + z_p[:,:self.slice])
    r_t = GR(z_t[:,self.slice:2*self.slice] + z_p[:,self.slice:2*self.slice])
    h_c = CI(z_t[:,2*self.slice:3*self.slice] + r_t * z_p[:,2*self.slice:3*self.slice])
    return  u_t * h_p + (1 - u_t) * h_c


class RecurrentUnitLayer(Layer):
  recurrent = True
  layer_class = "rec"

  def __init__(self,
               n_out, # number of cells
               direction = 1, # forward (1), backward (-1) or bidirectional (0)
               truncation = -1, # truncate the gradient after this amount of time steps
               sampling = 1, # scan every nth frame only
               encoder = None, # list of encoder layers
               psize = 0, # size of projection
               pact = 'relu', # activation of projection
               pdepth = 1, # depth of projection
               unit = 'lstm', # cell type
               n_dec = 0, # number of time steps to decode
               attention = False, # soft attention
               attention_step = 0, # soft attention step (-1 for weighted index)
               attention_beam = 0, # soft attention context window
               base = None,
               lm = False, # language model
               droplm = 0.0, # language model drop during training
               dropconnect = 0.0, # recurrency dropout
               depth = 1,
               **kwargs):
    # if on cpu, we need to fall back to the theano version of the LSTM Op
    unit_given = unit
    if str(theano.config.device).startswith('cpu') and (unit == 'lstm' or unit == 'lstmp'):
      #print "%s: falling back to theano cell implementation" % kwargs['name']
      unit = "lstme"
    unit = eval(unit.upper())(n_out, depth)
    kwargs.setdefault("n_out", unit.n_out)
    kwargs.setdefault("depth", depth)
    kwargs.pop("activation", None)
    super(RecurrentUnitLayer, self).__init__(**kwargs)
    self.set_attr('from', ",".join([s.name for s in self.sources]))
    self.set_attr('n_out', n_out)
    self.set_attr('unit', unit_given.encode("utf8"))
    self.set_attr('psize', psize)
    self.set_attr('pact', pact)
    self.set_attr('pdepth', pdepth)
    self.set_attr('truncation', truncation)
    self.set_attr('sampling', sampling)
    self.set_attr('direction', direction)
    self.set_attr('attention', attention)
    self.set_attr('lm', lm)
    self.set_attr('droplm', droplm)
    self.set_attr('dropconnect', dropconnect)
    self.set_attr('attention_step', attention_step)
    self.set_attr('attention_beam', attention_beam)
    if encoder:
      self.set_attr('encoder', ",".join([e.name for e in encoder]))
    if base:
      self.set_attr('base', ",".join([b.name for b in base]))
    else:
      base = encoder
    pact = strtoact(pact)
    if n_dec:
      self.set_attr('n_dec', n_dec)
    if direction == 0:
      self.depth *= 2
    # initialize recurrent weights
    W_re = None
    if unit.n_re > 0:
      n_re = unit.n_out
      if self.attrs['consensus'] == 'flat':
        n_re *= self.depth
      self.Wp = []
      if psize:
        self.Wp = [ self.add_param(self.create_random_uniform_weights(n_re, psize, n_re + psize, name = "Wp_0_%s"%self.name, depth=1), name = "Wp_0_%s"%self.name) ]
        for i in xrange(1, pdepth):
          self.Wp.append(self.add_param(self.create_random_uniform_weights(psize, psize, psize + psize, name = "Wp_%d_%s"%(i, self.name), depth=1), name = "Wp_%d_%s"%(i, self.name)))
        W_re = self.create_random_uniform_weights(psize, unit.n_re, psize + unit.n_re, name="W_re_%s" % self.name)
      else:
        W_re = self.create_random_uniform_weights(n_re, unit.n_re, n_re + unit.n_re + unit.n_in, name="W_re_%s" % self.name)
      self.add_param(W_re, W_re.name)
    # initialize forward weights
    if self.depth > 1:
      value = numpy.zeros((self.depth, unit.n_in), dtype = theano.config.floatX)
    else:
      value = numpy.zeros((unit.n_in, ), dtype = theano.config.floatX)
      value[unit.n_units:2*unit.n_units] = -5
    self.b = theano.shared(value=value, borrow=True, name="b_%s"%self.name) #self.create_bias()
    self.params["b_%s"%self.name] = self.b
    self.W_in = []
    for s in self.sources:
      W = self.create_random_uniform_weights(s.attrs['n_out'], unit.n_in,
                                             s.attrs['n_out'] + unit.n_in + unit.n_re,
                                             name="W_in_%s_%s" % (s.name, self.name), depth = 1)
      self.W_in.append(W)
      self.params["W_in_%s_%s" % (s.name, self.name)] = W
    # make input
    z = self.b if self.W_in else 0
    for x_t, m, W in zip(self.sources, self.masks, self.W_in):
      if x_t.attrs['sparse']:
        z += W[T.cast(x_t.output[:,:,0], 'int32')]
      elif m is None:
        z += T.dot(x_t.output, W)
        #z, _ = theano.foldl(lambda x, z: z + T.dot(x,W), sequences = [x_t.output], outputs_info = [z])
      else:
        z += self.dot(self.mass * m * x_t.output, W)
    if self.depth > 1:
      assert False
      z = z.dimshuffle(0,1,'x',2).repeat(self.depth, axis=2)
    num_batches = self.index.shape[1]
    if direction == 0:
      assert False # this is broken
      z = T.set_subtensor(z[:,:,depth:,:], z[::-1,:,:depth,:])

    non_sequences = []
    if self.attrs['attention']:
      assert encoder, "attention networks are only defined for decoder networks"
      n_in = 0 #numpy.sum([s.attrs['n_out'] for s in self.sources])
      src = []
      src_names = []
      for e in base:
        src_base = [ s for s in e.sources if s.name not in src_names ]
        src_names += [ s.name for s in e.sources ]
        src += [s.output for s in src_base]
        n_in += sum([s.attrs['n_out'] for s in src_base])
      self.xc = T.concatenate(src, axis=-1)
      l = sqrt(6.) / sqrt(self.attrs['n_out'] + n_in)

      values = numpy.asarray(self.rng.uniform(low=-l, high=l, size=(n_in, 1)), dtype=theano.config.floatX)
      self.W_att_xc = theano.shared(value=values, borrow=True, name = "W_att_xc")
      self.add_param(self.W_att_xc, name = "W_att_xc")
      values = numpy.asarray(self.rng.uniform(low=-l, high=l, size=(self.attrs['n_out'], 1)), dtype=theano.config.floatX)
      self.W_att_re = theano.shared(value=values, borrow=True, name = "W_att_re")
      self.add_param(self.W_att_re, name = "W_att_re")
      self.zc = T.dot(self.xc, self.W_att_xc) #.reshape((self.xc.shape[0], self.xc.shape[1]))
      values = numpy.asarray(self.rng.uniform(low=-l, high=l, size=(n_in, self.attrs['n_out'] * 4)), dtype=theano.config.floatX)
      self.W_att_in = theano.shared(value=values, borrow=True, name = "W_att_in")
      self.add_param(self.W_att_in, name = "W_att_in")

      non_sequences += [self.xc, self.zc]
      if attention_step > 0:
        if attention_beam == 0:
          attention_beam = attention_step
      elif attention_step == -1:
        assert attention_beam > 0
      else:
        assert attention_beam == 0

    if self.attrs['lm']:
      if not 'target' in self.attrs:
        self.attrs['target'] = 'classes'
      l = sqrt(6.) / sqrt(unit.n_out + self.y_in[self.attrs['target']].n_out)
      values = numpy.asarray(self.rng.uniform(low=-l, high=l, size=(unit.n_out, self.y_in[self.attrs['target']].n_out)), dtype=theano.config.floatX)
      self.W_lm_in = theano.shared(value=values, borrow=True, name = "W_lm_in")
      self.add_param(self.W_lm_in, name = "W_lm_in")
      l = sqrt(6.) / sqrt(unit.n_in + self.y_in[self.attrs['target']].n_out)
      values = numpy.asarray(self.rng.uniform(low=-l, high=l, size=(self.y_in[self.attrs['target']].n_out, unit.n_in)), dtype=theano.config.floatX)
      self.W_lm_out = theano.shared(value=values, borrow=True, name = "W_lm_out")
      self.add_param(self.W_lm_out, name = "W_lm_out")
      if self.attrs['droplm'] > 0.0 and self.train_flag: 
        srng = theano.tensor.shared_randomstreams.RandomStreams(self.rng.randint(1234))
        lmmask = T.cast(srng.binomial(n=1, p=1.0 - self.attrs['droplm'], size=self.index.shape), theano.config.floatX).dimshuffle(0,1,'x').repeat(unit.n_in,axis=2)
      else:
        lmmask = 1
      #lmflag = T.any(int(self.train_flag) * self.y_in[self.attrs['target']].reshape(self.index.shape), axis=0) # B

    if self.attrs['dropconnect'] > 0.0:
      srng = theano.tensor.shared_randomstreams.RandomStreams(self.rng.randint(1234))
      connectmask = T.cast(srng.binomial(n=1, p=1.0 - self.attrs['dropconnect'], size=(unit.n_out,)), theano.config.floatX)
      connectmass = T.constant(1.0 / (1.0 - self.attrs['dropconnect']), dtype='float32')
      non_sequences += [connectmask, connectmass]

    self.out_dec = self.index.shape[0]
    # scan over sequence
    for s in xrange(self.attrs['sampling']):
      index = self.index[s::self.attrs['sampling']]
      sequences = z
      sources = self.sources
      if encoder:
        n_dec = self.out_dec
        if 'n_dec' in self.attrs:
          n_dec = self.attrs['n_dec']
          index = T.alloc(numpy.cast[numpy.int8](1), n_dec, encoder[0].index.shape[1])
        #outputs_info = [ T.alloc(numpy.cast[theano.config.floatX](0), num_batches, unit.n_out) for i in xrange(unit.n_act) ]
        #offset = 0
        #for i in xrange(len(encoder)):
        #  for j in xrange(unit.n_act):
        #    outputs_info[j] = T.set_subtensor(outputs_info[j][:,offset:offset+encoder[i].attrs['n_out']], encoder[i].act[j][-1])
        #  offset += encoder[i].attrs['n_out']
        outputs_info = [ T.concatenate([e.act[i][-1] for e in encoder], axis=1) for i in xrange(unit.n_act) ]
        #outputs_info = [T.alloc(numpy.cast[theano.config.floatX](0), num_batches, unit.n_out)] + [ T.concatenate([e.act[i][-1] for e in encoder], axis=1) for i in xrange(1,unit.n_act) ]
        if len(self.W_in) == 0:
          if self.depth == 1:
            if self.attrs['attention'] and attention_step != 0:
              #outputs_info.append(T.alloc(numpy.cast[theano.config.floatX](0), attention_beam, self.index.shape[1], 1))
              outputs_info.append(T.alloc(numpy.cast['int32'](0), index.shape[1])) # B
            if self.attrs['lm']:
              y = self.y_in[self.attrs['target']] #.reshape(self.index.shape)
              n_cls = self.y_in[self.attrs['target']].n_out
              y_t = self.W_lm_out[y].reshape((index.shape[0],index.shape[1],unit.n_in))[:-1] # (T-1)BD
              sequences = T.concatenate([self.W_lm_out[0].dimshuffle('x','x',0).repeat(self.index.shape[1],axis=1), y_t], axis=0) * lmmask
              outputs_info.append(T.eye(n_cls, 1).flatten().dimshuffle('x',0).repeat(index.shape[1],0))
            else:
              sequences = T.alloc(numpy.cast[theano.config.floatX](0), n_dec, num_batches, unit.n_in) + self.b
          else:
            sequences = T.alloc(numpy.cast[theano.config.floatX](0), n_dec, num_batches, self.depth, unit.n_in) + self.b
      else:
        if self.depth == 1:
          outputs_info = [ T.alloc(numpy.cast[theano.config.floatX](0), num_batches, unit.n_out) for i in xrange(unit.n_act) ]
        else:
          assert False
          outputs_info = [ T.alloc(numpy.cast[theano.config.floatX](0), num_batches, self.depth, unit.n_out) for i in xrange(unit.n_act) ]

      def step(x_t, z_t, i_t, *args):
        mask,mass = 0,0
        if self.attrs['dropconnect'] > 0.0:
          mask = args[-2]
          mass = args[-1]
          args = args[:-2]
        if self.attrs['attention']:
          xc = args[-2]
          zc = args[-1]
          args = args[:-2]
          if attention_step:
            focus = args[-1]
            args = args[:-1]
        if self.attrs['lm']:
          c_p = args[-1]
          args = args[:-1]
        h_p = args[0]
        if self.depth == 1:
          i = i_t.dimshuffle(0,'x').repeat(self.attrs['n_out'],axis=1)
        else:
          assert False
          h_p = self.make_consensus(h_p, axis = 1)
          i = T.outer(i_t, T.alloc(numpy.cast['float32'](1), self.attrs['n_out'])).dimshuffle(0, 'x', 1).repeat(self.depth, axis=1)
        for W in self.Wp:
          h_p = pact(T.dot(h_p, W))
        result = []
        if self.attrs['lm']:
          h_e = T.exp(T.dot(h_p, self.W_lm_in))
          c_t = h_e / T.sum(h_e, axis=1, keepdims=True)
          result.append(c_t)
          #z_t += T.dot(c_p, self.W_lm_out) * T.all(T.eq(z_t,0),axis=1,keepdims=True)
          z_t += self.W_lm_out[T.argmax(c_p,axis=1)] * T.all(T.eq(z_t,0),axis=1,keepdims=True)
        if mass:
          z_p = T.dot(h_p * mass * mask, W_re)
        else:
          z_p = T.dot(h_p, W_re)
        if self.depth > 1:
          assert False # this is broken
          sargs = [arg.dimshuffle(0,1,2) for arg in args]
          act = [ act.dimshuffle(0,2,1) for act in unit.step(x_t.dimshuffle(1,0), z_t.dimshuffle(0,2,1), z_p.dimshuffle(0,2,1), *sargs) ]
        else:
          if self.attrs['attention'] and unit_given != 'lstm' and unit_given != 'lstmp':
            if attention_step != 0:
<<<<<<< HEAD
              #focus_end = T.switch(T.ge(focus + attention_beam,zc.shape[0]), zc.shape[0], focus + attention_beam)
              #focus_start = T.switch(T.lt(focus - attention_beam,0), 0, focus - attention_beam)
              focus_start = 0 #T.max([focus - attention_beam, T.zeros_like(focus)],axis=-1)
              focus_end = T.min([focus + attention_beam, T.ones_like(focus) * zc.shape[0]],axis=-1)
              #focus_start = 0 #focus
              #focus_end = focus_start + 2
              #att_z = T.inc_subtensor(T.alloc(numpy.cast[theano.config.floatX](0), attention_beam, zc.shape[1], zc.shape[2])[:focus_end - focus_start],zc[focus_start:focus_end])
              #att_x = T.inc_subtensor(T.alloc(numpy.cast[theano.config.floatX](0), attention_beam, xc.shape[1], xc.shape[2])[:focus_end - focus_start],xc[focus_start:focus_end])
=======
              focus_end = T.max(T.switch(T.ge(focus + attention_beam,zc.shape[0]), zc.shape[0], focus + attention_beam))
              focus_start = T.min(T.switch(T.lt(focus - attention_beam,0), 0, focus - attention_beam))
>>>>>>> 06654ab1
              att_z = zc[focus_start:focus_end]
              att_x = xc[focus_start:focus_end]
            else:
              att_z = zc
              att_x = xc
            f_e = T.exp(att_z + T.dot(h_p, self.W_att_re)) #.dimshuffle('x',0,1).repeat(att_z.shape[0],axis=0)) # (time,batch,1)
            w_t = f_e / T.sum(f_e, axis=0, keepdims=True)
            #w_t = T.tanh(f_t).dimshuffle(0,1,'x') #T.nnet.softmax(f_t.dimshuffle(1, 0)).dimshuffle(1,0,'x')
            #w_t = T.nnet.softmax(f_t.dimshuffle(1, 0)).dimshuffle(1,0,'x')
            #w_t = (f_t / f_t.norm(L=1,axis=0)).dimshuffle(0,1,'x') #T.nnet.sigmoid(f_t).dimshuffle(0,1,'x')
            #w_t = f_t.dimshuffle(0,1,'x')
            #z_t = T.dot(self.xc.dimshuffle(1,2,0), w_t).dimshuffle(2,0,1).reshape(z_p.shape)
            z_t += T.dot(T.sum(att_x * w_t.repeat(att_x.shape[2],axis=2), axis=0, keepdims=False), self.W_att_in) #T.tensordot(xc.dimshuffe(2,1,0), w_t, [[2], [2]]) # (batch, dim)
            #z_t += T.dot(T.dot(att_x.dimshuffle(2,1,0), w_t), self.W_att_in) #T.tensordot(xc.dimshuffe(2,1,0), w_t, [[2], [2]]) # (batch, dim)
            if attention_step == -1:
              focus = T.cast(T.sum(T.arange(attention_beam, dtype='float32').dimshuffle(0,'x').repeat(w_t.shape[1],axis=1) * w_t, axis=0), 'int32')
              result = [focus] + result
            elif attention_step > 0:
              result = [focus+attention_step] + result
          act = unit.step(i_t, x_t, z_t, z_p, *args)
        return [ act[j] * i + args[j] * (1 - i) for j in xrange(unit.n_act) ] + result

      index_f = T.cast(index, theano.config.floatX)
      outputs = unit.scan(step,
                          sources,
                          sequences[s::self.attrs['sampling']],
                          non_sequences,
                          index_f,
                          outputs_info,
                          W_re,
                          self.W_in,
                          self.b,
                          direction == -1,
                          self.attrs['truncation'])

      if not isinstance(outputs, list):
        outputs = [outputs]

      if self.attrs['lm'] and self.train_flag:

        #self.y_m = outputs[-1].reshape((outputs[-1].shape[0]*outputs[-1].shape[1],outputs[-1].shape[2])) # (TB)C
        j = (self.index[:-1].flatten() > 0).nonzero() # (TB)
        #y_f = T.extra_ops.to_one_hot(T.reshape(self.y_in[self.attrs['target']], (self.y_in[self.attrs['target']].shape[0] * self.y_in[self.attrs['target']].shape[1]), ndim=1), n_cls) # (TB)C
        #y_t = T.dot(T.extra_ops.to_one_hot(y,n_cls), self.W_lm_out).reshape((index.shape[0],index.shape[1],unit.n_in))[:-1] # TBD
        #self.constraints += -T.sum(T.log(self.y_m[j,y_f[j]]))
        #self.constraints += T.mean(T.sqr(self.y_m[j] - y_f[j]))

        h_y = (self.y_in[self.attrs['target']].reshape(index.shape)).flatten()
        h_e = T.dot(outputs[0][::direction or 1], self.W_lm_in)
        h_f = T.exp(h_e.reshape((h_e.shape[0]*h_e.shape[1],h_e.shape[2])))[j]
        self.constraints += self.index.shape[0] * T.sum(-T.log((h_f / T.sum(h_f,axis=1,keepdims=True))[:,h_y[j]]))
        #nll, pcx = T.nnet.crossentropy_softmax_1hot(x=h_f[j,self.y_in[self.attrs['target']][j]], y_idx=)
        #self.constraints += T.sum(nll)
        outputs = outputs[:-1]
      if self.attrs['attention'] and attention_step != 0:
        outputs = outputs[:-1]
      if self.attrs['sampling'] > 1:
        if s == 0:
          #self.act = [ T.repeat(act, self.attrs['sampling'], axis = 0)[:self.sources[0].output.shape[0]] for act in outputs ]
          self.act = [  T.alloc(numpy.cast['float32'](0), self.index.shape[0], self.index.shape[1], n_out) for act in outputs ]
        self.act = [ T.set_subtensor(tot[s::self.attrs['sampling']], act) for tot,act in zip(self.act, outputs) ]
      else:
        self.act = outputs
    self.make_output(self.act[0][::direction or 1])
    self.params.update(unit.params)<|MERGE_RESOLUTION|>--- conflicted
+++ resolved
@@ -437,19 +437,8 @@
         else:
           if self.attrs['attention'] and unit_given != 'lstm' and unit_given != 'lstmp':
             if attention_step != 0:
-<<<<<<< HEAD
-              #focus_end = T.switch(T.ge(focus + attention_beam,zc.shape[0]), zc.shape[0], focus + attention_beam)
-              #focus_start = T.switch(T.lt(focus - attention_beam,0), 0, focus - attention_beam)
-              focus_start = 0 #T.max([focus - attention_beam, T.zeros_like(focus)],axis=-1)
-              focus_end = T.min([focus + attention_beam, T.ones_like(focus) * zc.shape[0]],axis=-1)
-              #focus_start = 0 #focus
-              #focus_end = focus_start + 2
-              #att_z = T.inc_subtensor(T.alloc(numpy.cast[theano.config.floatX](0), attention_beam, zc.shape[1], zc.shape[2])[:focus_end - focus_start],zc[focus_start:focus_end])
-              #att_x = T.inc_subtensor(T.alloc(numpy.cast[theano.config.floatX](0), attention_beam, xc.shape[1], xc.shape[2])[:focus_end - focus_start],xc[focus_start:focus_end])
-=======
               focus_end = T.max(T.switch(T.ge(focus + attention_beam,zc.shape[0]), zc.shape[0], focus + attention_beam))
               focus_start = T.min(T.switch(T.lt(focus - attention_beam,0), 0, focus - attention_beam))
->>>>>>> 06654ab1
               att_z = zc[focus_start:focus_end]
               att_x = xc[focus_start:focus_end]
             else:
