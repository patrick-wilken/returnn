--- conflicted
+++ resolved
@@ -138,17 +138,7 @@
         if not self.alloc_devices:
           # We skipped segments. That's fine.
           return True
-
-<<<<<<< HEAD
-        try:
-          device_results, outputs_format = self.device_collect_results()
-        except KeyboardInterrupt:
-          return False
-        except Exception:
-          return False
-=======
         device_results, outputs_format = self.device_collect_results()
->>>>>>> 4ed49379
         if device_results is None:
           if not getattr(sys, "exited", False):
             print >> log.v3, "device crashed on batch", self.run_start_batch_idx
@@ -305,15 +295,10 @@
         print >> log.v4, "%s. Some device proc crashed unexpectedly. Maybe just SIGINT." % e
         # Just pass on. We have self.finalized == False which indicates the problem.
       except KeyboardInterrupt:
-<<<<<<< HEAD
         for dev in self.devices:
             dev.terminate()
-      except Exception as e:
-        print e
-=======
         interrupt_main()
       except Exception:
->>>>>>> 4ed49379
         # Catch all standard exceptions.
         # These are not device errors. We should have caught them in the code
         # and we would leave self.finalized == False.
