
import numpy
from theano import tensor as T
import theano
from NetworkRecurrentLayer import RecurrentLayer
from ActivationFunctions import strtoact
from FastLSTM import LSTMOpInstance

class LstmLayer(RecurrentLayer):
  def __init__(self, n_out, sharpgates='none', **kwargs):
    kwargs.setdefault("layer_class", "lstm")
    kwargs.setdefault("activation", "sigmoid")
    kwargs.setdefault("compile", False)
    projection = kwargs.get("projection", None)
    n_re = projection if projection is not None else n_out
    W_in_m = n_out * 3 + n_re  # output dim of W_in and dim of bias. see step()
    kwargs["n_out"] = W_in_m
    super(LstmLayer, self).__init__(**kwargs)
    self.set_attr('n_out', n_out)
    if not isinstance(self.activation, (list, tuple)):
      self.activation = [T.tanh, T.nnet.sigmoid, T.nnet.sigmoid, T.nnet.sigmoid, T.tanh]
    else:
      assert len(self.activation) == 5, "lstm activations have to be specified as 5 tuple (input, ingate, forgetgate, outgate, output)"
    self.set_attr('sharpgates', sharpgates)
    CI, GI, GF, GO, CO = self.activation
    n_in = sum([s.attrs['n_out'] for s in self.sources])
    self.b.set_value(numpy.zeros((n_out * 3 + n_re,), dtype=theano.config.floatX))
    if projection:
      W_proj = self.create_random_uniform_weights(n_out, n_re, n_in + n_out + n_re, name="W_proj_%s" % self.name)
      self.W_proj.set_value(W_proj.get_value())
    W_re = self.create_random_uniform_weights(n=n_re, m=W_in_m, p=n_in + n_re + W_in_m,
                                              name="W_re_%s" % self.name)
    self.W_re.set_value(W_re.get_value())
    assert len(self.sources) == len(self.W_in)
    for s, W in zip(self.sources, self.W_in):
      W.set_value(self.create_random_uniform_weights(n=s.attrs['n_out'], m=W_in_m,
                                                     p=s.attrs['n_out'] + n_out + W_in_m,
                                                     name=W.name).get_value(borrow=True, return_internal_type=True), borrow=True)
    self.o.set_value(numpy.ones((n_out,), dtype='int8')) #TODO what is this good for?
    if sharpgates == 'global':
      self.sharpness = self.create_random_uniform_weights(3, n_out)
    elif sharpgates == 'shared':
      if not hasattr(LstmLayer, 'sharpgates'):
        LstmLayer.sharpgates = self.create_bias(3)
        self.add_param(LstmLayer.sharpgates, 'gate_scaling')
      self.sharpness = LstmLayer.sharpgates
    elif sharpgates == 'single':
      if not hasattr(LstmLayer, 'sharpgates'):
        LstmLayer.sharpgates = self.create_bias(1)
        self.add_param(LstmLayer.sharpgates, 'gate_scaling')
      self.sharpness = LstmLayer.sharpgates
    else:
      self.sharpness = theano.shared(value = numpy.zeros((3,), dtype=theano.config.floatX), borrow=True, name = 'lambda')
    self.sharpness.set_value(numpy.ones(self.sharpness.get_value().shape, dtype = theano.config.floatX))
    if sharpgates != 'none' and sharpgates != "shared" and sharpgates != "single":
      self.sharpness = self.add_param(self.sharpness, 'gate_scaling')

    #set default value if not set
    if not 'optimization' in self.attrs:
      self.attrs['optimization'] = 'speed'
    assert self.attrs['optimization'] in ['memory', 'speed']
    if self.attrs['optimization'] == 'speed':
      z = self.b
      for x_t, m, W in zip(self.sources, self.masks, self.W_in):
        if x_t.attrs['sparse']:
          z += W[T.cast(x_t.output[:,:,0], 'int32')]
        elif m is None:
          z += T.tensordot(x_t.output, W, [[2],[2]])
          #z += T.dot(x_t.output, W)
        else:
          z += T.dot(self.mass * m * x_t.output, W)
    else:
      z = 0 if not self.sources else T.concatenate([x.output for x in self.sources], axis = -1)

    def step(z, i_t, s_p, h_p):
      if self.attrs['optimization'] == 'memory':
        offset = 0
        y = 0
        for x_t, m, W in zip(self.sources, self.masks, self.W_in):
          xin = z[:,:,offset:x_t.output.shape[2]]
          offset += x_t.output.shape[2]
          if x_t.attrs['sparse']:
            y += W[T.cast(xin[:,:,0], 'int32')]
          elif m is None:
            y += T.dot(xin, W)
          else:
            y += T.dot(self.mass * m * xin, W)
        z = y + self.b
      z += T.dot(h_p, self.W_re)
      i = T.outer(i_t, T.alloc(numpy.cast['int8'](1), n_out))
      j = i if not self.W_proj else T.outer(i_t, T.alloc(numpy.cast['int8'](1), n_re))
      ingate = GI(z[:,n_out: 2 * n_out])
      forgetgate = GF(z[:,2 * n_out:3 * n_out])
      outgate = GO(z[:,3 * n_out:])
      input = CI(z[:,:n_out])
      s_i = input * ingate + s_p * forgetgate
      s_t = s_i if not self.W_proj else T.dot(s_i, self.W_proj)
      h_t = CO(s_t) * outgate
      return theano.gradient.grad_clip(s_i * i, -50, 50), h_t * j

    def osstep(*args):
      x_ts = args[:self.num_sources]
      i_t = args[self.num_sources]
      s_p = args[self.num_sources + 1]
      h_p = args[self.num_sources + 2]
      if any(self.masks):
        masks = args[self.num_sources + 3:]
      else:
        masks = [None] * len(self.W_in)

      i = T.outer(i_t, T.alloc(numpy.cast['int8'](1), n_out))
      j = i if not self.W_proj else T.outer(i_t, T.alloc(numpy.cast['int8'](1), n_re))

      z = T.dot(h_p, self.W_re) + self.b
      assert len(x_ts) == len(masks) == len(self.W_in)
      for x_t, m, W in zip(x_ts, masks, self.W_in):
        if m is None:
          z += T.dot(x_t, W)
        else:
          z += T.dot(self.mass * m * x_t, W)

      if sharpgates != 'none':
        ingate = GI(self.sharpness[0] * z[:, n_out:2 * n_out])
        forgetgate = GF(self.sharpness[1] * z[:, 2 * n_out:3 * n_out])
        outgate = GO(self.sharpness[2] * z[:, 3 * n_out:])
      else:
        ingate = GI(z[:, n_out:2 * n_out])
        forgetgate = GF(z[:, 2 * n_out:3 * n_out])
        outgate = GO(z[:, 3 * n_out:])
      input = CI(z[:, :n_out])
      s_i = input * ingate + s_p * forgetgate
      s_t = s_i if not self.W_proj else T.dot(s_i, self.W_proj)
      h_t = CO(s_t) * outgate
      return s_i * i, h_t * j

    [state, act], _ = theano.scan(step,
                                  name = "scan_%s"%self.name,
                                  truncate_gradient = self.attrs['truncation'],
                                  go_backwards = self.attrs['reverse'],
                                  sequences = [ s.output[::self.attrs['sampling']] for s in self.sources ] + [self.index[::self.attrs['sampling']]],
                                  non_sequences = self.masks if any(self.masks) else [],
                                  outputs_info = [ T.alloc(numpy.cast[theano.config.floatX](0), self.sources[0].output.shape[1] / self.attrs['sampling'], n_out),
                                                   T.alloc(numpy.cast[theano.config.floatX](0), self.sources[0].output.shape[1] / self.attrs['sampling'], n_re), ])
    if self.attrs['sampling'] > 1:
      act = T.repeat(act, self.attrs['sampling'], axis = 1)[::self.sources[0].output.shape[1]]
    self.output = act[::-(2 * self.attrs['reverse'] - 1)]


#faster but needs much more memory
class OptimizedLstmLayer(RecurrentLayer):
  def __init__(self, n_out, sharpgates='none', encoder = None, n_dec = 0, **kwargs):
    kwargs.setdefault("layer_class", "lstm_opt")
    kwargs.setdefault("activation", "sigmoid")
    kwargs["compile"] = False
    kwargs["n_out"] = n_out * 4
    super(OptimizedLstmLayer, self).__init__(**kwargs)
    self.set_attr('n_out', n_out)
    if n_dec: self.set_attr('n_dec', n_dec)
    if encoder:
      self.set_attr('encoder', ",".join([e.name for e in encoder]))
    projection = kwargs.get("projection", None)
    if not isinstance(self.activation, (list, tuple)):
      self.activation = [T.tanh, T.nnet.sigmoid, T.nnet.sigmoid, T.nnet.sigmoid, T.tanh]
    else:
      assert len(self.activation) == 5, "lstm activations have to be specified as 5 tuple (input, ingate, forgetgate, outgate, output)"
    self.set_attr('sharpgates', sharpgates)
    CI, GI, GF, GO, CO = self.activation # T.tanh, T.nnet.sigmoid, T.nnet.sigmoid, T.nnet.sigmoid, T.tanh
    n_in = sum([s.attrs['n_out'] for s in self.sources])
    #self.state = self.create_bias(n_out, 'state')
    #self.act = self.create_bias(n_re, 'act')
    if self.depth > 1:
      value = numpy.zeros((self.depth, n_out * 4), dtype = theano.config.floatX)
      value[:,2 * n_out:3 * n_out] = 1
    else:
      value = numpy.zeros((n_out * 4, ), dtype = theano.config.floatX)
      value[2 * n_out:3 * n_out] = 1
    self.b.set_value(value)
    n_re = n_out
    if projection:
      n_re = projection
      W_proj = self.create_random_uniform_weights(n_out, projection, projection + n_out, name="W_proj_%s" % self.name)
      self.W_proj.set_value(W_proj.get_value())
      #self.set_attr('n_out', projection)
    W_re = self.create_random_uniform_weights(n_re, n_out * 4, n_in + n_out * 4,
                                              name="W_re_%s" % self.name)
    self.W_re.set_value(W_re.get_value())
    for s, W in zip(self.sources, self.W_in):
      W.set_value(self.create_random_uniform_weights(s.attrs['n_out'], n_out * 4,
                                                     s.attrs['n_out'] + n_out + n_out * 4,
                                                     name="W_in_%s_%s" % (s.name, self.name)).get_value(), borrow = True)

    if sharpgates == 'global':
      self.sharpness = self.create_random_uniform_weights(3, n_out)
    elif sharpgates == 'shared':
      if not hasattr(LstmLayer, 'sharpgates'):
        LstmLayer.sharpgates = self.create_bias(3)
        self.add_param(LstmLayer.sharpgates, 'gate_scaling')
      self.sharpness = LstmLayer.sharpgates
    elif sharpgates == 'single':
      if not hasattr(LstmLayer, 'sharpgates'):
        LstmLayer.sharpgates = self.create_bias(1)
        self.add_param(LstmLayer.sharpgates, 'gate_scaling')
      self.sharpness = LstmLayer.sharpgates
    else:
      self.sharpness = theano.shared(value = numpy.zeros((3,), dtype=theano.config.floatX), borrow=True, name='lambda')
    self.sharpness.set_value(numpy.ones(self.sharpness.get_value().shape, dtype = theano.config.floatX))
    if sharpgates != 'none' and sharpgates != "shared" and sharpgates != "single":
      self.add_param(self.sharpness, 'gate_scaling')

    z = self.b
    for x_t, m, W in zip(self.sources, self.masks, self.W_in):
      if x_t.attrs['sparse']:
        z += W[T.cast(x_t.output[:,:,0], 'int32')]
      elif m is None:
        #z += T.tensordot(source.output, W, [[2],[0]])
        #z += T.dot(x_t.output.dimshuffle(0,1,'x',2), W)
        z += self.dot(x_t.output, W) #, [[2],[0]]) #.reshape((x_t.output.shape[0], x_t.output.shape[1], self.depth, 4 * n_out), ndim = 4) # tbd4m
        #z += T.tensordot(x_t.output, W, [[0], [0]])
      else:
        z += self.dot(self.mass * m * x_t.output, W)

    #self.set_attr('n_out', self.attrs['n_out'] * 4)
    #self.output = T.sum(z, axis=2) #.reshape((x_t.output.shape[0], x_t.output.shape[1], 4 * n_out), ndim = 3)
    #self.output = self.sources[0].output
    #return

    def index_step(z_batch, i_t, s_batch, h_batch): # why is this slower :(
      q_t = i_t #T.switch(T.any(i_t), i_t, T.ones_like(i_t))
      j_t = (q_t > 0).nonzero()
      s_p = s_batch[j_t]
      h_p = h_batch[j_t]
      z = z_batch[j_t]
      z += T.dot(h_p, self.W_re)
      ingate = GI(z[:,n_out: 2 * n_out])
      forgetgate = GF(z[:,2 * n_out:3 * n_out])
      outgate = GO(z[:,3 * n_out:])
      input = CI(z[:,:n_out])
      s_i = input * ingate + s_p * forgetgate
      s_t = s_i if not self.W_proj else T.dot(s_i, self.W_proj)
      h_t = CO(s_t) * outgate
      s_out = T.set_subtensor(s_batch[j_t], s_i)
      h_out = T.set_subtensor(h_batch[j_t], h_t)
      return theano.gradient.grad_clip(s_out, -50, 50), h_out

    def step(z, i_t, s_p, h_p, W_re):
      h_r = h_p if self.depth == 1 else self.make_consensus(h_p, axis = 1) # bdm -> bm
      if self.attrs['projection']:
        idx = T.argmax(GO(self.dot(h_r, self.W_proj)), -1)
        h_x = self.dot(GO(self.dot(h_r, self.W_proj)), W_re)
        #h_x = W_re[idx,:]
      else:
        h_x = self.dot(h_r, W_re) if self.depth == 1 else self.make_consensus(self.dot(h_r, W_re), axis = 1)
        #T.max(GO(T.dot(T.sum(h_p, axis = -1), self.W_proj))) #T.max(GO(T.tensordot(h_p, self.W_proj, [[2], [2]])), axis = -1)
      z += h_x
      if len(self.W_in) == 0:
        z += self.b
      if self.depth > 1:
        i = T.outer(i_t, T.alloc(numpy.cast['float32'](1), n_out)).dimshuffle(0, 'x', 1).repeat(self.depth, axis=1)
        ingate = GI(z[:,:,n_out: 2 * n_out]) # bdm
        forgetgate = GF(z[:,:,2 * n_out:3 * n_out]) # bdm
        outgate = GO(z[:,:,3 * n_out:]) # bdm
        input = CI(z[:,:,:n_out]) # bdm
      else:
        i = T.outer(i_t, T.alloc(numpy.cast['float32'](1), n_out))
        #ingate = GI(z[:,n_out: 2 * n_out])
        #forgetgate = GF(z[:,2 * n_out:3 * n_out])
        #outgate = GO(z[:,3 * n_out:])
        #input = CI(z[:,:n_out]) # bdm
        ingate = GI(z[:,: n_out])
        forgetgate = GF(z[:,1 * n_out:2 * n_out])
        outgate = GO(z[:,2 * n_out:3 * n_out])
        input = CI(z[:,3 * n_out:]) # bdm

      #s_i = input * ingate + s_p * forgetgate
      s_t = (input * ingate + s_p * forgetgate) # bdm  #if not self.W_proj else T.dot(s_i, self.W_proj)
      #h_t = T.max(CO(s_t) * outgate, axis = -1, keepdims = False) #T.max(CO(s_t) * outgate, axis=-1, keepdims=True) #T.max(CO(s_t) * outgate, axis = -1, keepdims = True)
      h_t = CO(s_t) * outgate
      #return s_t, h_t
      return theano.gradient.grad_clip(s_t, -50, 50), h_t
      #return theano.gradient.grad_clip(s_t * i + s_p * (1-i), -50, 50), h_t * i + h_p * (1-i)


    self.out_dec = self.index.shape[0]
    if encoder and 'n_dec' in encoder[0].attrs:
      self.out_dec = encoder[0].out_dec
    for s in xrange(self.attrs['sampling']):
      index = self.index[s::self.attrs['sampling']]
      sequences = z #T.unbroadcast(z, 3)
      if encoder:
        n_dec = self.out_dec
        if 'n_dec' in self.attrs:
          n_dec = self.attrs['n_dec']
          #index = T.alloc(numpy.cast[numpy.int8](1), n_dec, encoder.output.shape[1]) #index[:n_dec] #T.alloc(numpy.cast[numpy.int8](1), n_dec, encoder.output.shape[1])
          index = T.alloc(numpy.cast[numpy.int8](1), n_dec, encoder.index.shape[1])
        outputs_info = [ T.concatenate([e.state[-1] for e in encoder], axis = -1), T.concatenate([e.act[-1] for e in encoder], axis = -1) ]
        if len(self.W_in) == 0:
          if self.depth == 1:
            sequences = T.alloc(numpy.cast[theano.config.floatX](0), n_dec, encoder[0].output.shape[1], n_out * 4)
          else:
            sequences = T.alloc(numpy.cast[theano.config.floatX](0), n_dec, encoder[0].output.shape[1], self.depth, n_out * 4)
      else:
        if self.depth > 1:
          outputs_info = [ T.alloc(numpy.cast[theano.config.floatX](0), self.sources[0].output.shape[1], self.depth, n_out),
                           T.alloc(numpy.cast[theano.config.floatX](0), self.sources[0].output.shape[1], self.depth, n_out) ]
        else:
          outputs_info = [ T.alloc(numpy.cast[theano.config.floatX](0), self.sources[0].output.shape[1], n_out),
                           T.alloc(numpy.cast[theano.config.floatX](0), self.sources[0].output.shape[1], n_out) ]

      [state, act], _ = theano.scan(step,
                                    #strict = True,
                                    name = "scan_%s"%self.name,
                                    truncate_gradient = self.attrs['truncation'],
                                    go_backwards = self.attrs['reverse'],
                                    sequences = [ sequences[s::self.attrs['sampling']], T.cast(index, theano.config.floatX) ],
                                    outputs_info = outputs_info,
                                    non_sequences = [self.W_re])
      if self.attrs['sampling'] > 1: # time batch dim
        if s == 0:
          totact = T.repeat(act, self.attrs['sampling'], axis = 0)[:self.sources[0].output.shape[0]]
        else:
          totact = T.set_subtensor(totact[s::self.attrs['sampling']], act)
      else:
        totact = act
    self.state = state #[::-(2 * self.attrs['reverse'] - 1)]
    self.act = totact #[::-(2 * self.attrs['reverse'] - 1)] # tbdm
    self.make_output(self.act[::-(2 * self.attrs['reverse'] - 1)]) # if not self.attrs['projection'] else GO(self.dot(self.act, self.W_proj)))
    #self.output = T.sum(self.act, axis=2)
    #self.output = self.sources[0].output

  def get_branching(self):
    return sum([W.get_value().shape[0] for W in self.W_in]) + 1 + self.attrs['n_out']

  def get_energy(self):
    energy =  abs(self.b) / (4 * self.attrs['n_out'])
    for W in self.W_in:
      energy += T.sum(abs(W), axis = 0)
    energy += T.sum(abs(self.W_re), axis = 0)
    return energy

  def make_constraints(self):
    if self.attrs['varreg'] > 0.0:
      # input: W_in, W_re, b
      energy = self.get_energy()
      #self.constraints = self.attrs['varreg'] * (2.0 * T.sqrt(T.var(energy)) - 6.0)**2
      self.constraints =  self.attrs['varreg'] * (T.mean(energy) - T.sqrt(6.)) #T.mean((energy - 6.0)**2) # * T.var(energy) #(T.sqrt(T.var(energy)) - T.sqrt(6.0))**2
    return super(OptimizedLstmLayer, self).make_constraints()

#warning: highly experimental (not recommended for productive use yet)
#showed a speedup from 81 sec/epoch to 11 sec/epoch on demo dataset
#TODO:
# 1) !! use index vector for different sequence lengths
# 2) make sure implementations are compatible
# 3) support multiple sources, dropout, sharpgates, ...
# 4) use two CUDA streams for concurrent bidirectional execution
class FastLstmLayer(RecurrentLayer):
  def __init__(self, n_out, sharpgates='none', encoder = None, n_dec = 0, **kwargs):
    kwargs.setdefault("layer_class", "lstm_fast")
    kwargs.setdefault("activation", "sigmoid")
    kwargs["compile"] = False
    kwargs["n_out"] = n_out * 4
    super(FastLstmLayer, self).__init__(**kwargs)
    self.set_attr('n_out', n_out)
    value = numpy.zeros((n_out * 4, ), dtype = theano.config.floatX)
    self.b.set_value(value)
    n_re = n_out
    n_in = sum([s.attrs['n_out'] for s in self.sources])
    assert len(self.sources) == 1
    W_re = self.create_random_uniform_weights(n_re, n_out * 4, n_in + n_out * 4,
                                              name="W_re_%s" % self.name)
    self.W_re.set_value(W_re.get_value())
    for s, W in zip(self.sources, self.W_in):
      W.set_value(self.create_random_uniform_weights(s.attrs['n_out'], n_out * 4,
                                                     s.attrs['n_out'] + n_out + n_out * 4,
                                                     name="W_in_%s_%s" % (s.name, self.name)).get_value(), borrow = True)

    initial_state = T.alloc(numpy.cast[theano.config.floatX](0), self.sources[0].output.shape[1], n_out)
<<<<<<< HEAD
    self.act = LSTMOpInstance(self.sources[0].output[::-(2 * self.attrs['reverse'] - 1)], self.W_in[0], self.W_re, self.b, initial_state)[0]
=======
    self.act = LSTMOpInstance(self.sources[0].output, self.W_in[0], self.W_re, initial_state, self.b, self.index)[0]
>>>>>>> 9973cf55
    self.make_output(self.act[::-(2 * self.attrs['reverse'] - 1)])


class GRULayer(RecurrentLayer):
  def __init__(self, n_out, encoder = None, mode = "cho", n_dec = 0, **kwargs):
    kwargs.setdefault("layer_class", "gru")
    kwargs.setdefault("activation", "sigmoid")
    kwargs["compile"] = False
    kwargs["n_out"] = n_out * 3
    super(GRULayer, self).__init__(**kwargs)
    self.set_attr('n_out', n_out)
    self.set_attr('mode', mode)
    self.mode = mode
    if n_dec: self.set_attr('n_dec', n_dec)
    if encoder:
      self.set_attr('encoder', ",".join([e.name for e in encoder]))
    projection = kwargs.get("projection", None)
    if self.depth > 1:
      value = numpy.zeros((self.depth, n_out * 3), dtype = theano.config.floatX)
    else:
      value = numpy.zeros((n_out * 3, ), dtype = theano.config.floatX)
    self.b.set_value(value)
    n_re = n_out
    if projection:
      n_re = projection
      W_proj = self.create_random_uniform_weights(n_out, projection, projection + n_out, name="W_proj_%s" % self.name)
      self.W_proj.set_value(W_proj.get_value())
      #self.set_attr('n_out', projection)
    W_reset = self.create_random_uniform_weights(n_re, n_out, n_re + n_out * 3, name="W_re_%s" % self.name)
    self.W_reset = self.add_param(W_reset, "W_reset_%s" % self.name)
    W_re = self.create_random_uniform_weights(n_re, n_out * 2, n_re + n_out * 3, name="W_re_%s" % self.name)
    self.W_re.set_value(W_re.get_value())
    for s, W in zip(self.sources, self.W_in):
      W.set_value(self.create_random_uniform_weights(s.attrs['n_out'], n_out * 3,
                                                     s.attrs['n_out'] + n_out + n_out * 3,
                                                     name="W_in_%s_%s" % (s.name, self.name)).get_value(), borrow = True)
    z = self.b
    for x_t, m, W in zip(self.sources, self.masks, self.W_in):
      if x_t.attrs['sparse']:
        z += W[T.cast(x_t.output[:,:,0], 'int32')]
      elif m is None:
        z += self.dot(x_t.output, W)
      else:
        z += self.dot(self.mass * m * x_t.output, W)

    #if self.mode == 'cho':
    #  CI, GR, GU = [T.tanh, T.nnet.sigmoid, T.nnet.sigmoid]
    #else:
    CI, GR, GU = [T.tanh, T.nnet.sigmoid, T.nnet.sigmoid]

    def step(z, i_t, h_p, W_re):
      h_i = h_p if self.depth == 1 else self.make_consensus(h_p, axis = 1)
      i = T.outer(i_t, T.alloc(numpy.cast['float32'](1), n_out))
      if len(self.W_in) == 0:
        z += self.b
      h_x = self.dot(h_i, W_re) if self.depth == 1 else self.make_consensus(self.dot(h_i, W_re), axis = 1)
      r_t = GR(z[:,:n_out] + h_x[:,:n_out])
      h_r = self.dot(r_t * h_i, W_reset)
      z_t = GU(z[:,n_out:2*n_out] + h_x[:,n_out:2*n_out])
      h_cand = CI(z[:,2*n_out:] + h_r)
      h_t = z_t * h_i + (1 - z_t) * h_cand
      return h_t * i + h_i * (1-i)


    self.out_dec = self.index.shape[0]
    if encoder and 'n_dec' in encoder[0].attrs:
      self.out_dec = encoder[0].out_dec
    for s in xrange(self.attrs['sampling']):
      index = self.index[s::self.attrs['sampling']]
      sequences = z #T.unbroadcast(z, 3)
      if encoder:
        n_dec = self.out_dec
        if 'n_dec' in self.attrs:
          n_dec = self.attrs['n_dec']
          index = T.alloc(numpy.cast[numpy.int8](1), n_dec, encoder[0].index.shape[1])
        outputs_info = [ T.concatenate([e.act[-1] for e in encoder], axis = -1) ]
        if len(self.W_in) == 0:
          if self.depth == 1:
            sequences = T.alloc(numpy.cast[theano.config.floatX](0), n_dec, encoder[0].output.shape[1], n_out * 3)
          else:
            sequences = T.alloc(numpy.cast[theano.config.floatX](0), n_dec, encoder[0].output.shape[1], self.depth, n_out * 3)
      else:
        if self.depth > 1:
          outputs_info = [ T.alloc(numpy.cast[theano.config.floatX](0), self.sources[0].output.shape[1], self.depth, n_out) ]
        else:
          outputs_info = [ T.alloc(numpy.cast[theano.config.floatX](0), self.sources[0].output.shape[1], n_out) ]

      act, _ = theano.scan(step,
                            #strict = True,
                            name = "scan_%s"%self.name,
                            truncate_gradient = self.attrs['truncation'],
                            go_backwards = self.attrs['reverse'],
                            sequences = [ sequences[s::self.attrs['sampling']], T.cast(index, theano.config.floatX) ],
                            outputs_info = outputs_info,
                            non_sequences = [self.W_re])
      if self.attrs['sampling'] > 1: # time batch dim
        if s == 0:
          totact = T.repeat(act, self.attrs['sampling'], axis = 0)[:self.sources[0].output.shape[0]]
        else:
          totact = T.set_subtensor(totact[s::self.attrs['sampling']], act)
      else:
        totact = act
    self.act = totact #[::-(2 * self.attrs['reverse'] - 1)] # tbdm
    self.make_output(self.act[::-(2 * self.attrs['reverse'] - 1)])

class SRULayer(RecurrentLayer):
  def __init__(self, n_out, encoder = None, psize = 0, pact = 'relu', pdepth = 1, carry_time = False, n_dec = 0, **kwargs):
    kwargs.setdefault("layer_class", "sru")
    kwargs.setdefault("activation", "sigmoid")
    kwargs["compile"] = False
    kwargs["n_out"] = n_out * 3
    super(SRULayer, self).__init__(**kwargs)
    self.set_attr('n_out', n_out)
    self.set_attr('psize', psize)
    self.set_attr('pact', pact)
    self.set_attr('pdepth', pdepth)
    self.set_attr('carry_time', carry_time)
    if encoder:
      self.set_attr('encoder', ",".join([e.name for e in encoder]))
    pact = strtoact(pact)
    if n_dec: self.set_attr('n_dec', n_dec)
    if self.depth > 1:
      value = numpy.zeros((self.depth, n_out * 3), dtype = theano.config.floatX)
      value[:,n_out:2*n_out] = 1
    else:
      value = numpy.zeros((n_out * 3, ), dtype = theano.config.floatX)
      value[n_out:2*n_out] = 1
    #self.b.set_value(value)
    self.b = theano.shared(value=numpy.zeros((n_out * 3,), dtype=theano.config.floatX), borrow=True, name="b_%s"%self.name) #self.create_bias()
    self.params["b_%s"%self.name] = self.b
    n_re = n_out #psize if psize else n_out
    if self.attrs['consensus'] == 'flat':
      n_re *= self.depth
    self.Wp = []
    if psize:
      self.Wp = [ self.add_param(self.create_random_uniform_weights(n_re, psize, n_re + psize, name = "Wp_0_%s"%self.name, depth=1), name = "Wp_0_%s"%self.name) ]
      for i in xrange(1, pdepth):
        self.Wp.append(self.add_param(self.create_random_uniform_weights(psize, psize, psize + psize, name = "Wp_%d_%s"%(i, self.name), depth=1), name = "Wp_%d_%s"%(i, self.name)))
      W_re = self.create_random_uniform_weights(psize, n_out * 3, n_re + n_out * 3, name="W_re_%s" % self.name)
    else:
      W_re = self.create_random_uniform_weights(n_re, n_out * 3, n_re + n_out * 3, name="W_re_%s" % self.name)
    #self.params["W_re_%s" % self.name] = W_re
    #self.W_re = W_re
    self.W_re.set_value(W_re.get_value())
    self.W_in = []
    for s in self.sources:
      W = self.create_random_uniform_weights(s.attrs['n_out'], n_out * 3,
                                             s.attrs['n_out'] + n_out * 3,
                                             name="W_in_%s_%s" % (s.name, self.name), depth = 1)
      self.W_in.append(W)
      self.params["W_in_%s_%s" % (s.name, self.name)] = W
    z = self.b
    for x_t, m, W in zip(self.sources, self.masks, self.W_in):
      if x_t.attrs['sparse']:
        z += W[T.cast(x_t.output[:,:,0], 'int32')]
      elif m is None:
        z += T.dot(x_t.output, W)
      else:
        z += self.dot(self.mass * m * x_t.output, W)

    if self.depth > 1:
      z = z.dimshuffle(0,1,'x',2).repeat(self.depth, axis=2)

    x = T.concatenate([s.output for s in self.sources], axis = -1)
    if carry_time:
      assert sum([s.attrs['n_out'] for s in self.sources]) == self.attrs['n_out'], "input / output dimensions do not match in %s. input %d, output %d" % (self.name, sum([s.attrs['n_out'] for s in self.sources]), self.attrs['n_out'])
      name = 'W_RT_%s'%self.name
      W_rt = self.add_param(self.create_random_uniform_weights(self.attrs['n_out'], self.attrs['n_out'], name=name), name=name)

    CI, GR, GU = [T.tanh, T.nnet.sigmoid, T.nnet.sigmoid]

    def step(x, z, i_t, h_p, W_re):
      h_i = h_p if self.depth == 1 else self.make_consensus(h_p, axis = 1)
      i = T.outer(i_t, T.alloc(numpy.cast['float32'](1), n_out)) if self.depth == 1 else T.outer(i_t, T.alloc(numpy.cast['float32'](1), n_out)).dimshuffle(0, 'x', 1).repeat(self.depth, axis=1)
      if not self.W_in:
        z += self.b
      for W in self.Wp:
        h_i = pact(T.dot(h_i, W))
      h_x = self.dot(h_i, W_re)
      #if self.depth > 1:
      #  h_x = self.make_consensus(h_x, axis = 1)
      #h_x = h_q # if self.depth == 1 else self.make_consensus(h_q, axis = 1)
      if self.depth == 1:
        z_t = GU(z[:,:n_out] + h_x[:,:n_out])
        r_t = GR(z[:,n_out:2*n_out] + h_x[:,n_out:2*n_out])
        h_c = CI(z[:,2*n_out:] + r_t * h_x[:,2*n_out:])
      else:
        z_t = GU(z[:,:,:n_out] + h_x[:,:,:n_out])
        r_t = GR(z[:,:,n_out:2*n_out] + h_x[:,:,n_out:2*n_out])
        h_c = CI(z[:,:,2*n_out:] + r_t * h_x[:,:,2*n_out:])
      h_t = z_t * h_p + (1 - z_t) * h_c
      if carry_time:
        Tr = T.nnet.sigmoid(self.dot(x, W_rt))
        h_t = Tr * h_t + (1 - Tr) * x
      return h_t * i + h_p * (1 - i)

    self.out_dec = self.index.shape[0]
    if encoder and 'n_dec' in encoder[0].attrs:
      self.out_dec = encoder[0].out_dec
    for s in xrange(self.attrs['sampling']):
      index = self.index[s::self.attrs['sampling']]
      sequences = z #T.unbroadcast(z, 3)
      if encoder:
        n_dec = self.out_dec
        if 'n_dec' in self.attrs:
          n_dec = self.attrs['n_dec']
          index = T.alloc(numpy.cast[numpy.int8](1), n_dec, encoder.index.shape[1])
        outputs_info = [ T.concatenate([e.act[-1] for e in encoder], axis = -1) ]
        if len(self.W_in) == 0:
          if self.depth == 1:
            sequences = T.alloc(numpy.cast[theano.config.floatX](0), n_dec, encoder[0].output.shape[1], n_out * 3)
          else:
            sequences = T.alloc(numpy.cast[theano.config.floatX](0), n_dec, encoder[0].output.shape[1], self.depth, n_out * 3)
      else:
        if self.depth > 1:
          outputs_info = [ T.alloc(numpy.cast[theano.config.floatX](0), self.sources[0].output.shape[1], self.depth, n_out) ]
        else:
          outputs_info = [ T.alloc(numpy.cast[theano.config.floatX](0), self.sources[0].output.shape[1], n_out) ]

      act, _ = theano.scan(step,
                          #strict = True,
                          name = "scan_%s"%self.name,
                          truncate_gradient = self.attrs['truncation'],
                          go_backwards = self.attrs['reverse'],
                          sequences = [ x[s::self.attrs['sampling']], sequences[s::self.attrs['sampling']], T.cast(index, theano.config.floatX) ],
                          outputs_info = outputs_info,
                          non_sequences = [self.W_re])
      if self.attrs['sampling'] > 1: # time batch dim
        if s == 0:
          totact = T.repeat(act, self.attrs['sampling'], axis = 0)[:self.sources[0].output.shape[0]]
        else:
          totact = T.set_subtensor(totact[s::self.attrs['sampling']], act)
      else:
        totact = act
    self.act = totact #[::-(2 * self.attrs['reverse'] - 1)] # tbdm
    self.make_output(self.act[::-(2 * self.attrs['reverse'] - 1)])

class SRALayer(RecurrentLayer):
  def __init__(self, n_out, encoder = None, psize = 0, pact = 'relu', pdepth = 1, n_dec = 0, **kwargs):
    kwargs.setdefault("layer_class", "sra")
    kwargs.setdefault("activation", "sigmoid")
    kwargs["compile"] = False
    kwargs["n_out"] = n_out * 2
    super(SRALayer, self).__init__(**kwargs)
    self.set_attr('psize', psize)
    self.set_attr('pact', pact)
    self.set_attr('pdepth', pdepth)
    self.set_attr('n_out', n_out)
    if encoder:
      self.set_attr('encoder', ",".join([e.name for e in encoder]))
    pact = strtoact(pact)
    if n_dec: self.set_attr('n_dec', n_dec)
    if False and self.depth > 1:
      value = numpy.zeros((self.depth, n_out), dtype = theano.config.floatX)
      value[:,n_out:] = 1
    else:
      value = numpy.zeros((n_out, ), dtype = theano.config.floatX)
      value[n_out:] = 1
    #self.b.set_value(value)
    self.b = theano.shared(value=numpy.zeros((n_out,), dtype=theano.config.floatX), borrow=True, name="b_%s"%self.name) #self.create_bias()
    self.params["b_%s"%self.name] = self.b
    n_re = n_out #psize if psize else n_out
    if self.attrs['consensus'] == 'flat':
      n_re *= self.depth
    self.Wp = []
    if psize:
      self.Wp = [ self.add_param(self.create_random_uniform_weights(n_re, psize, n_re + psize, name = "Wp_0_%s"%self.name), name = "Wp_0_%s"%self.name) ]
      for i in xrange(1, pdepth):
        self.Wp.append(self.add_param(self.create_random_uniform_weights(psize * self.depth, psize, psize + psize, name = "Wp_%d_%s"%(i, self.name)), name = "Wp_%d_%s"%(i, self.name)))
      W_re = self.create_random_uniform_weights(psize * self.depth, n_out * 2, n_re + n_out * 2, name="W_re_%s" % self.name)
    else:
      W_re = self.create_random_uniform_weights(n_re, n_out * 2, n_re + n_out * 2, name="W_re_%s" % self.name)
    #self.params["W_re_%s" % self.name] = W_re
    #self.W_re = W_re
    self.W_re.set_value(W_re.get_value())
    self.W_in = []
    for s in self.sources:
      W = self.create_random_uniform_weights(s.attrs['n_out'], n_out,
                                             s.attrs['n_out'] + n_out,
                                             name="W_in_%s_%s" % (s.name, self.name), depth = 1)
      self.W_in.append(W)
      self.params["W_in_%s_%s" % (s.name, self.name)] = W
    z = self.b
    for x_t, m, W in zip(self.sources, self.masks, self.W_in):
      if x_t.attrs['sparse']:
        z += W[T.cast(x_t.output[:,:,0], 'int32')]
      elif m is None:
        z += T.dot(x_t.output, W)
      else:
        z += self.dot(self.mass * m * x_t.output, W)

    if not self.W_in and self.depth > 1:
      z = z.dimshuffle(0,1,'x',2).repeat(self.depth, axis=2)
    #if self.mode == 'cho':
    #  CI, GR, GU = [T.tanh, T.nnet.sigmoid, T.nnet.sigmoid]
    #else:
    #CI, GR, GU = [T.tanh, T.tanh, T.nnet.sigmoid]
    CI, GR, GU = [T.tanh, T.tanh, T.nnet.sigmoid]

    self.sp = self.add_param(theano.shared(value=numpy.asarray(self.rng.uniform(low=-1.0, high=1.0, size=(n_out,)), dtype=theano.config.floatX), borrow=True, name="sp_%s"%self.name), name="sp_%s"%self.name)

    def step(z, i_t, s_p, h_p):
      h_q = h_p #T.concatenate([CI(s_p), h_p], axis = -1)
      h_i = h_q if self.depth == 1 else self.make_consensus(h_q, axis = 1)
      i = T.outer(i_t, T.alloc(numpy.cast['float32'](1), n_out)) if self.depth == 1 else T.outer(i_t, T.alloc(numpy.cast['float32'](1), n_out)).dimshuffle(0, 'x', 1).repeat(self.depth, axis=1)
      if not self.W_in:
        z += self.b
      for W in self.Wp:
        h_i = self.make_consensus(pact(self.dot(h_i, W)), axis = 1)
      h_x = self.dot(h_i, self.W_re)
      #h_x = h_q # if self.depth == 1 else self.make_consensus(h_q, axis = 1)
      if self.depth == 1:
        u_t = GU(h_x[:,:n_out])
        r_t = GR(h_x[:,n_out:])
      else:
        u_t = GU(h_x[:,:,:n_out])
        r_t = GR(h_x[:,:,n_out:])
      s_t = r_t * s_p + r_t * self.sp #s_p  #+ 1 - u_t
      h_t = CI(u_t * z + s_t)
      return s_t * i + s_p * (1 - i), h_t * i + h_p * (1 - i)

    self.out_dec = self.index.shape[0]
    if encoder and 'n_dec' in encoder[0].attrs:
      self.out_dec = encoder[0].out_dec
    for s in xrange(self.attrs['sampling']):
      index = self.index[s::self.attrs['sampling']]
      sequences = z #T.unbroadcast(z, 3)
      if encoder:
        n_dec = self.out_dec
        if 'n_dec' in self.attrs:
          n_dec = self.attrs['n_dec']
          index = T.alloc(numpy.cast[numpy.int8](1), n_dec, encoder.index.shape[1])
        outputs_info = [ T.concatenate([e.state[-1] for e in encoder], axis = 1), T.concatenate([e.act[-1] for e in encoder], axis = 1) ]
        if len(self.W_in) == 0:
          if self.depth == 1:
            sequences = T.alloc(numpy.cast[theano.config.floatX](0), n_dec, encoder[0].output.shape[1], n_out)
          else:
            sequences = T.alloc(numpy.cast[theano.config.floatX](0), n_dec, encoder[0].output.shape[1], self.depth, n_out)
      else:
        if self.depth == 1:
          outputs_info = [ T.alloc(numpy.cast[theano.config.floatX](0), self.sources[0].output.shape[1], n_out), T.alloc(numpy.cast[theano.config.floatX](0), self.sources[0].output.shape[1], n_out) ]
          #outputs_info = [ T.alloc(numpy.cast[theano.config.floatX](0), self.sources[0].output.shape[1], n_out), T.alloc(numpy.cast[theano.config.floatX](0), self.sources[0].output.shape[1], n_out) ]
        else:
          #outputs_info = [ T.alloc(numpy.cast[theano.config.floatX](1), self.sources[0].output.shape[1], self.depth, n_out), T.alloc(numpy.cast[theano.config.floatX](0), self.sources[0].output.shape[1], self.depth, n_out) ]
          outputs_info = [ T.alloc(numpy.cast[theano.config.floatX](0), self.sources[0].output.shape[1], self.depth, n_out), T.alloc(numpy.cast[theano.config.floatX](0), self.sources[0].output.shape[1], self.depth, n_out) ]

      [state, act], _ = theano.scan(step,
                          #strict = True,
                          name = "scan_%s"%self.name,
                          truncate_gradient = self.attrs['truncation'],
                          go_backwards = self.attrs['reverse'],
                          sequences = [ sequences[s::self.attrs['sampling']], T.cast(index, theano.config.floatX) ],
                          outputs_info = outputs_info)
      if self.attrs['sampling'] > 1: # time batch dim
        if s == 0:
          totact = T.repeat(act, self.attrs['sampling'], axis = 0)[:self.sources[0].output.shape[0]]
        else:
          totact = T.set_subtensor(totact[s::self.attrs['sampling']], act)
      else:
        totact = act
    self.state = state
    self.act = totact #[::-(2 * self.attrs['reverse'] - 1)] # tbdm
    self.make_output(self.act)
    #self.make_output(T.concatenate([CI(self.state[::-(2 * self.attrs['reverse'] - 1)]), self.act[::-(2 * self.attrs['reverse'] - 1)]], axis = -1))<|MERGE_RESOLUTION|>--- conflicted
+++ resolved
@@ -374,11 +374,7 @@
                                                      name="W_in_%s_%s" % (s.name, self.name)).get_value(), borrow = True)
 
     initial_state = T.alloc(numpy.cast[theano.config.floatX](0), self.sources[0].output.shape[1], n_out)
-<<<<<<< HEAD
-    self.act = LSTMOpInstance(self.sources[0].output[::-(2 * self.attrs['reverse'] - 1)], self.W_in[0], self.W_re, self.b, initial_state)[0]
-=======
-    self.act = LSTMOpInstance(self.sources[0].output, self.W_in[0], self.W_re, initial_state, self.b, self.index)[0]
->>>>>>> 9973cf55
+    self.act = LSTMOpInstance(self.sources[0].output[::-(2 * self.attrs['reverse'] - 1)], self.W_in[0], self.W_re, initial_state, self.b, self.index)[0]
     self.make_output(self.act[::-(2 * self.attrs['reverse'] - 1)])
 
 
