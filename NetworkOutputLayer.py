--- conflicted
+++ resolved
@@ -316,8 +316,7 @@
                                   custom_update=forward,
                                   custom_update_normalized=True)
       }
-
-<<<<<<< HEAD
+      
     self.cost_scale_val = T.constant(1)
     if scale_by_error and self.train_flag:
       rpcx = self.p_y_given_x_flat[T.arange(self.p_y_given_x_flat.shape[0]),self.y_data_flat]
@@ -332,9 +331,6 @@
       self.p_y_given_x_flat = self.p_y_given_x.reshape((self.z.shape[0]*self.z.shape[1],self.z.shape[2]))
       self.y_m = T.reshape(self.z, (self.z.shape[0] * self.z.shape[1], self.z.shape[2]), ndim=2)
 
-
-=======
->>>>>>> 00c91270
   def create_bias(self, n, prefix='b', name=""):
     if not name:
       name = "%s_%s" % (prefix, self.name)
